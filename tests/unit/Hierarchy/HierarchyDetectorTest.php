<?php
/**
 * Tests for HierarchyDetector class
 *
 * @package NotionWP
 * @subpackage Tests\Unit\Hierarchy
 */

declare(strict_types=1);

namespace NotionWP\Tests\Unit\Hierarchy;

use Brain\Monkey\Functions;
use NotionWP\Hierarchy\HierarchyDetector;
use NotionWP\Tests\Unit\BaseTestCase;

/**
 * Class HierarchyDetectorTest
 *
 * Tests the HierarchyDetector class, with special focus on ID format compatibility
 * (with and without dashes) to prevent regressions of the menu sync bug.
 *
 * @covers \NotionWP\Hierarchy\HierarchyDetector
 */
class HierarchyDetectorTest extends BaseTestCase {
	/**
	 * HierarchyDetector instance
	 *
	 * @var HierarchyDetector
	 */
	private HierarchyDetector $detector;

	/**
	 * Sample Notion page IDs for testing
	 *
	 * @var array
	 */
	private array $test_page_ids = array(
		'root_no_dashes'     => '2634dac9b96e813da15efd85567b68ff',
		'root_with_dashes'   => '2634dac9-b96e-813d-a15e-fd85567b68ff',
		'child1_no_dashes'   => 'abc123def456789012345678901234ab',
		'child1_with_dashes' => 'abc123de-f456-7890-1234-5678901234ab',
		'child2_no_dashes'   => '11112222333344445555666677778888',
		'child2_with_dashes' => '11112222-3333-4444-5555-666677778888',
	);

	/**
	 * Set up test fixtures
	 */
	protected function setUp(): void {
		parent::setUp();
		$this->detector = new HierarchyDetector();

		// Mock WordPress functions specific to hierarchy detection
		$this->setup_hierarchy_mocks();
	}

	/**
	 * Setup WordPress function mocks for hierarchy tests
	 */
	private function setup_hierarchy_mocks(): void {
		// Mock is_wp_error to return false (this doesn't conflict)
		Functions\when( 'is_wp_error' )
			->justReturn( false );

		// Mock do_action for hierarchy_updated hook (this doesn't conflict)
		Functions\when( 'do_action' )
			->justReturn( null );
	}

	/**
	 * Test constructor sets max depth correctly
	 */
	public function test_constructor_sets_max_depth(): void {
		$detector = new HierarchyDetector( 3 );
		$this->assertEquals( 3, $detector->get_max_depth() );
	}

	/**
	 * Test constructor enforces minimum depth of 1
	 */
	public function test_constructor_enforces_minimum_depth(): void {
		$detector = new HierarchyDetector( 0 );
		$this->assertEquals( 1, $detector->get_max_depth() );
	}

	/**
	 * Test constructor enforces maximum depth of 10
	 */
	public function test_constructor_enforces_maximum_depth(): void {
		$detector = new HierarchyDetector( 15 );
		$this->assertEquals( 10, $detector->get_max_depth() );
	}

	/**
	 * Test get_child_pages returns empty array when no children exist
	 */
	public function test_get_child_pages_returns_empty_for_no_children(): void {
		Functions\when( 'get_posts' )
			->justReturn( array() );

		$children = $this->detector->get_child_pages( 'page-123' );
		$this->assertIsArray( $children );
		$this->assertEmpty( $children );
	}

	/**
	 * CRITICAL TEST: Test get_child_pages finds children with parent ID stored WITHOUT dashes
	 *
	 * This is the primary bug scenario: parent ID is stored as normalized (no dashes),
	 * and we need to ensure the query searches for both formats.
	 */
	public function test_get_child_pages_finds_children_with_parent_stored_without_dashes(): void {
		$parent_id = $this->test_page_ids['root_with_dashes'];
		$child_id  = $this->test_page_ids['child1_no_dashes'];

		// Mock get_posts to return child when searching for parent
		Functions\when( 'get_posts' )
			->alias(
				function () {
					return array( 100 ); // Return child post ID
				}
			);

		// Mock get_post_meta to return child's Notion ID
		Functions\when( 'get_post_meta' )
			->alias(
<<<<<<< HEAD
				function ( $post_id, $key, $single ) use ( $child_id ) {
					if ( $post_id === 100 && $key === 'notion_page_id' ) {
=======
				function ( $post_id, $key ) use ( $child_id ) {
					if ( 100 === $post_id && 'notion_page_id' === $key ) {
>>>>>>> 8c3770da
							return $child_id;
					}
					return '';
				}
			);

		$children = $this->detector->get_child_pages( $parent_id );

		$this->assertIsArray( $children );
		$this->assertCount( 1, $children );
		$this->assertEquals( $child_id, $children[0] );
	}

	/**
	 * CRITICAL TEST: Test get_child_pages finds children with parent ID stored WITH dashes
	 *
	 * This tests the inverse scenario: parent ID stored with dashes format.
	 */
	public function test_get_child_pages_finds_children_with_parent_stored_with_dashes(): void {
		$parent_id = $this->test_page_ids['root_no_dashes'];
		$child_id  = $this->test_page_ids['child1_with_dashes'];

		// Mock get_posts to return child when searching for parent
		Functions\when( 'get_posts' )
			->alias(
				function () {
					return array( 101 ); // Return child post ID
				}
			);

		// Mock get_post_meta to return child's Notion ID
		Functions\when( 'get_post_meta' )
			->alias(
<<<<<<< HEAD
				function ( $post_id, $key, $single ) use ( $child_id ) {
					if ( $post_id === 101 && $key === 'notion_page_id' ) {
=======
				function ( $post_id, $key ) use ( $child_id ) {
					if ( 101 === $post_id && 'notion_page_id' === $key ) {
>>>>>>> 8c3770da
							return $child_id;
					}
					return '';
				}
			);

		$children = $this->detector->get_child_pages( $parent_id );

		$this->assertIsArray( $children );
		$this->assertCount( 1, $children );
		$this->assertEquals( $child_id, $children[0] );
	}

	/**
	 * CRITICAL TEST: Test get_child_pages with mixed ID formats
	 *
	 * Tests scenario where multiple children have parent IDs stored in different formats.
	 */
	public function test_get_child_pages_finds_all_children_with_mixed_formats(): void {
		$parent_id = $this->test_page_ids['root_with_dashes'];

		// Mock get_posts to return multiple children
		Functions\when( 'get_posts' )
			->alias(
				function () {
					return array( 100, 101, 102 );
				}
			);

		// Mock get_post_meta for each child
		Functions\when( 'get_post_meta' )
			->alias(
<<<<<<< HEAD
				function ( $post_id, $key, $single ) {
					if ( $key !== 'notion_page_id' ) {
=======
				function ( $post_id, $key ) {
					if ( 'notion_page_id' !== $key ) {
>>>>>>> 8c3770da
							return '';
					}

					$map = array(
						100 => $this->test_page_ids['child1_no_dashes'],
						101 => $this->test_page_ids['child1_with_dashes'],
						102 => $this->test_page_ids['child2_no_dashes'],
					);

					return $map[ $post_id ] ?? '';
				}
			);

		$children = $this->detector->get_child_pages( $parent_id );

		$this->assertIsArray( $children );
		$this->assertCount( 3, $children );
		$this->assertContains( $this->test_page_ids['child1_no_dashes'], $children );
		$this->assertContains( $this->test_page_ids['child1_with_dashes'], $children );
		$this->assertContains( $this->test_page_ids['child2_no_dashes'], $children );
	}

	/**
	 * Test get_child_pages skips posts without notion_page_id meta
	 */
	public function test_get_child_pages_skips_posts_without_notion_id(): void {
		// Mock get_posts to return posts
		Functions\when( 'get_posts' )
			->alias(
				function () {
					return array( 100, 101 );
				}
			);

		// Mock get_post_meta: first returns ID, second returns empty
		Functions\when( 'get_post_meta' )
			->alias(
<<<<<<< HEAD
				function ( $post_id, $key, $single ) {
					if ( $key !== 'notion_page_id' ) {
							return '';
					}

					if ( $post_id === 100 ) {
=======
				function ( $post_id, $key ) {
					if ( 'notion_page_id' !== $key ) {
							return '';
					}

					if ( 100 === $post_id ) {
>>>>>>> 8c3770da
						return $this->test_page_ids['child1_no_dashes'];
					}

					return ''; // Empty Notion ID for post 101
				}
			);

		$children = $this->detector->get_child_pages( 'parent-id' );

		$this->assertIsArray( $children );
		$this->assertCount( 1, $children ); // Only the first one
		$this->assertEquals( $this->test_page_ids['child1_no_dashes'], $children[0] );
	}

	/**
	 * Test process_page_hierarchy does nothing when no parent info exists
	 */
	public function test_process_page_hierarchy_skips_when_no_parent(): void {
		$page_properties = array(
			'title' => array( 'plain_text' => 'Test Page' ),
		);

		// Should not call update_post_meta or wp_update_post
		Functions\expect( 'update_post_meta' )->never();
		Functions\expect( 'wp_update_post' )->never();

		$this->detector->process_page_hierarchy( 1, 'page-id', $page_properties );

		// No exceptions = success
		$this->assertTrue( true );
	}

	/**
	 * Test process_page_hierarchy skips non-page parents
	 */
	public function test_process_page_hierarchy_skips_non_page_parents(): void {
		$page_properties = array(
			'parent' => array(
				'type'        => 'database_id',
				'database_id' => 'database-123',
			),
		);

		// Should not call update_post_meta or wp_update_post
		Functions\expect( 'update_post_meta' )->never();
		Functions\expect( 'wp_update_post' )->never();

		$this->detector->process_page_hierarchy( 1, 'page-id', $page_properties );

		$this->assertTrue( true );
	}

	/**
	 * Test process_page_hierarchy stores parent ID meta
	 */
	public function test_process_page_hierarchy_stores_parent_id(): void {
		$parent_id = $this->test_page_ids['root_with_dashes'];
		$page_properties = array(
			'parent' => array(
				'type'    => 'page_id',
				'page_id' => $parent_id,
			),
		);

		// Mock update_post_meta to verify parent ID is stored
		Functions\when( 'update_post_meta' )
			->justReturn( true );

		// Parent post not found, so wp_update_post shouldn't be called
		Functions\when( 'get_posts' )
			->alias(
				function () {
					return array();
				}
			);

		Functions\when( 'wp_update_post' )
			->justReturn( false );

		$this->detector->process_page_hierarchy( 123, 'page-id', $page_properties );

		$this->assertTrue( true );
	}

	/**
	 * Test process_page_hierarchy updates WordPress post parent when found
	 */
	public function test_process_page_hierarchy_updates_post_parent(): void {
		$parent_notion_id = $this->test_page_ids['root_with_dashes'];
		$page_properties = array(
			'parent' => array(
				'type'    => 'page_id',
				'page_id' => $parent_notion_id,
			),
		);

		// Mock update_post_meta
		Functions\when( 'update_post_meta' )
			->justReturn( true );

		// Mock finding parent post
		Functions\when( 'get_posts' )
			->alias(
				function () {
					return array( 456 ); // Parent post ID
				}
			);

		// Mock wp_update_post to verify parent is set
		Functions\when( 'wp_update_post' )
			->justReturn( 123 );

		$this->detector->process_page_hierarchy( 123, 'page-id', $page_properties );

		$this->assertTrue( true );
	}

	/**
	 * Test build_hierarchy_map returns empty array when root page not found
	 */
	public function test_build_hierarchy_map_returns_empty_when_root_not_found(): void {
		Functions\when( 'get_posts' )
			->justReturn( array() ); // No post found

		$hierarchy = $this->detector->build_hierarchy_map( 'nonexistent-page' );

		$this->assertIsArray( $hierarchy );
		$this->assertEmpty( $hierarchy );
	}

	/**
	 * Test build_hierarchy_map builds single root page
	 */
	public function test_build_hierarchy_map_single_root_page(): void {
		$root_id = $this->test_page_ids['root_no_dashes'];

		// Track number of get_posts calls
		$call_count = 0;

		// Mock finding root post and children search (none)
		// First call: find root post, Second call: search for children
		Functions\when( 'get_posts' )
			->alias(
				function () use ( &$call_count ) {
					$call_count++;
<<<<<<< HEAD
					return $call_count === 1 ? array( 100 ) : array();
=======
					return 1 === $call_count ? array( 100 ) : array();
>>>>>>> 8c3770da
				}
			);

		// Mock get_post to return root post object
		Functions\when( 'get_post' )
			->alias(
				function ( $post_id ) {
<<<<<<< HEAD
					if ( $post_id === 100 ) {
=======
					if ( 100 === $post_id ) {
>>>>>>> 8c3770da
							return (object) array(
								'ID'         => 100,
								'post_title' => 'Root Page',
								'menu_order' => 0,
							);
					}
					return null;
				}
			);

		$hierarchy = $this->detector->build_hierarchy_map( $root_id );

		$this->assertIsArray( $hierarchy );
		$this->assertCount( 1, $hierarchy );
		$this->assertArrayHasKey( $root_id, $hierarchy );
		$this->assertEquals( 100, $hierarchy[ $root_id ]['post_id'] );
		$this->assertEquals( 'Root Page', $hierarchy[ $root_id ]['title'] );
		$this->assertNull( $hierarchy[ $root_id ]['parent_page_id'] );
		$this->assertEmpty( $hierarchy[ $root_id ]['children'] );
	}

	/**
	 * Test build_hierarchy_map respects max depth
	 */
	public function test_build_hierarchy_map_respects_max_depth(): void {
		$detector = new HierarchyDetector( 1 ); // Max depth of 1

		$root_id = $this->test_page_ids['root_no_dashes'];

		// Mock finding root post - should not search for children at max depth
		Functions\when( 'get_posts' )
			->alias(
				function () {
					return array( 100 );
				}
			);

		Functions\when( 'get_post' )
			->alias(
				function ( $post_id ) {
<<<<<<< HEAD
					if ( $post_id === 100 ) {
=======
					if ( 100 === $post_id ) {
>>>>>>> 8c3770da
							return (object) array(
								'ID'         => 100,
								'post_title' => 'Root Page',
								'menu_order' => 0,
							);
					}
					return null;
				}
			);

		$hierarchy = $detector->build_hierarchy_map( $root_id );

		$this->assertCount( 1, $hierarchy );
		$this->assertEmpty( $hierarchy[ $root_id ]['children'] );
	}

	/**
	 * Test build_hierarchy_map with multi-level hierarchy
	 */
	public function test_build_hierarchy_map_multi_level(): void {
		$root_id   = $this->test_page_ids['root_no_dashes'];
		$child1_id = $this->test_page_ids['child1_no_dashes'];
		$child2_id = $this->test_page_ids['child2_no_dashes'];

		// Track number of get_posts calls to return different results
		$get_posts_count = 0;

		// Set up sequence of get_posts calls
		// First call: find root post
		// Second call: get children of root
		// Third call: find child1 post
		// Fourth call: get children of child1 (none)
		Functions\when( 'get_posts' )
			->alias(
				function () use ( &$get_posts_count ) {
					$get_posts_count++;
					switch ( $get_posts_count ) {
						case 1:
							return array( 100 );  // Find root post
						case 2:
							return array( 101 );  // Get children of root
						case 3:
							return array( 101 );  // Find child1 post
						case 4:
						default:
							return array();  // No children of child1
					}
				}
			);

		Functions\when( 'get_post' )
			->alias(
				function ( $post_id ) {
<<<<<<< HEAD
					if ( $post_id === 100 ) {
=======
					if ( 100 === $post_id ) {
>>>>>>> 8c3770da
							return (object) array(
								'ID'         => 100,
								'post_title' => 'Root Page',
								'menu_order' => 0,
							);
<<<<<<< HEAD
					} elseif ( $post_id === 101 ) {
=======
					} elseif ( 101 === $post_id ) {
>>>>>>> 8c3770da
						return (object) array(
							'ID'         => 101,
							'post_title' => 'Child 1 Page',
							'menu_order' => 0,
						);
					}
					return null;
				}
			);

		Functions\when( 'get_post_meta' )
			->alias(
<<<<<<< HEAD
				function ( $post_id, $key, $single ) use ( $child1_id ) {
					if ( $post_id === 101 && $key === 'notion_page_id' ) {
=======
				function ( $post_id, $key ) use ( $child1_id ) {
					if ( 101 === $post_id && 'notion_page_id' === $key ) {
>>>>>>> 8c3770da
							return $child1_id;
					}
					return '';
				}
			);

		$hierarchy = $this->detector->build_hierarchy_map( $root_id );

		$this->assertIsArray( $hierarchy );
		$this->assertArrayHasKey( $root_id, $hierarchy );
		$this->assertArrayHasKey( 'children', $hierarchy[ $root_id ] );
	}
}<|MERGE_RESOLUTION|>--- conflicted
+++ resolved
@@ -125,13 +125,8 @@
 		// Mock get_post_meta to return child's Notion ID
 		Functions\when( 'get_post_meta' )
 			->alias(
-<<<<<<< HEAD
-				function ( $post_id, $key, $single ) use ( $child_id ) {
-					if ( $post_id === 100 && $key === 'notion_page_id' ) {
-=======
 				function ( $post_id, $key ) use ( $child_id ) {
 					if ( 100 === $post_id && 'notion_page_id' === $key ) {
->>>>>>> 8c3770da
 							return $child_id;
 					}
 					return '';
@@ -165,13 +160,8 @@
 		// Mock get_post_meta to return child's Notion ID
 		Functions\when( 'get_post_meta' )
 			->alias(
-<<<<<<< HEAD
-				function ( $post_id, $key, $single ) use ( $child_id ) {
-					if ( $post_id === 101 && $key === 'notion_page_id' ) {
-=======
 				function ( $post_id, $key ) use ( $child_id ) {
 					if ( 101 === $post_id && 'notion_page_id' === $key ) {
->>>>>>> 8c3770da
 							return $child_id;
 					}
 					return '';
@@ -204,13 +194,8 @@
 		// Mock get_post_meta for each child
 		Functions\when( 'get_post_meta' )
 			->alias(
-<<<<<<< HEAD
-				function ( $post_id, $key, $single ) {
-					if ( $key !== 'notion_page_id' ) {
-=======
 				function ( $post_id, $key ) {
 					if ( 'notion_page_id' !== $key ) {
->>>>>>> 8c3770da
 							return '';
 					}
 
@@ -248,21 +233,12 @@
 		// Mock get_post_meta: first returns ID, second returns empty
 		Functions\when( 'get_post_meta' )
 			->alias(
-<<<<<<< HEAD
-				function ( $post_id, $key, $single ) {
-					if ( $key !== 'notion_page_id' ) {
-							return '';
-					}
-
-					if ( $post_id === 100 ) {
-=======
 				function ( $post_id, $key ) {
 					if ( 'notion_page_id' !== $key ) {
 							return '';
 					}
 
 					if ( 100 === $post_id ) {
->>>>>>> 8c3770da
 						return $this->test_page_ids['child1_no_dashes'];
 					}
 
@@ -408,11 +384,7 @@
 			->alias(
 				function () use ( &$call_count ) {
 					$call_count++;
-<<<<<<< HEAD
-					return $call_count === 1 ? array( 100 ) : array();
-=======
 					return 1 === $call_count ? array( 100 ) : array();
->>>>>>> 8c3770da
 				}
 			);
 
@@ -420,11 +392,7 @@
 		Functions\when( 'get_post' )
 			->alias(
 				function ( $post_id ) {
-<<<<<<< HEAD
-					if ( $post_id === 100 ) {
-=======
 					if ( 100 === $post_id ) {
->>>>>>> 8c3770da
 							return (object) array(
 								'ID'         => 100,
 								'post_title' => 'Root Page',
@@ -465,11 +433,7 @@
 		Functions\when( 'get_post' )
 			->alias(
 				function ( $post_id ) {
-<<<<<<< HEAD
-					if ( $post_id === 100 ) {
-=======
 					if ( 100 === $post_id ) {
->>>>>>> 8c3770da
 							return (object) array(
 								'ID'         => 100,
 								'post_title' => 'Root Page',
@@ -523,21 +487,13 @@
 		Functions\when( 'get_post' )
 			->alias(
 				function ( $post_id ) {
-<<<<<<< HEAD
-					if ( $post_id === 100 ) {
-=======
 					if ( 100 === $post_id ) {
->>>>>>> 8c3770da
 							return (object) array(
 								'ID'         => 100,
 								'post_title' => 'Root Page',
 								'menu_order' => 0,
 							);
-<<<<<<< HEAD
-					} elseif ( $post_id === 101 ) {
-=======
 					} elseif ( 101 === $post_id ) {
->>>>>>> 8c3770da
 						return (object) array(
 							'ID'         => 101,
 							'post_title' => 'Child 1 Page',
@@ -550,13 +506,8 @@
 
 		Functions\when( 'get_post_meta' )
 			->alias(
-<<<<<<< HEAD
-				function ( $post_id, $key, $single ) use ( $child1_id ) {
-					if ( $post_id === 101 && $key === 'notion_page_id' ) {
-=======
 				function ( $post_id, $key ) use ( $child1_id ) {
 					if ( 101 === $post_id && 'notion_page_id' === $key ) {
->>>>>>> 8c3770da
 							return $child1_id;
 					}
 					return '';

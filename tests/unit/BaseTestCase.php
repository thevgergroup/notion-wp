<?php
/**
 * Base Test Case for All Unit Tests
 *
 * Provides common WordPress function mocks and Brain\Monkey setup
 * for all unit tests in the project.
 *
 * @package NotionWP\Tests
 * @since 1.0.0
 */

namespace NotionWP\Tests\Unit;

use Brain\Monkey;
use Brain\Monkey\Functions;
use Mockery;
use Mockery\Adapter\Phpunit\MockeryPHPUnitIntegration;
use PHPUnit\Framework\TestCase;

/**
 * Base test case for all unit tests
 *
 * Automatically sets up Brain\Monkey and mocks common WordPress functions.
 */
abstract class BaseTestCase extends TestCase {
	use MockeryPHPUnitIntegration;

	/**
	 * Set up test environment
	 *
	 * Sets up Brain\Monkey and mocks common WordPress functions.
	 */
	protected function setUp(): void {
		parent::setUp();
		Monkey\setUp();

		// Mock common WordPress functions
		$this->setup_wordpress_mocks();
	}

	/**
	 * Tear down test environment
	 */
	protected function tearDown(): void {
		Monkey\tearDown();
		parent::tearDown();
	}

	/**
	 * Set up common WordPress function mocks
	 *
	 * Mocks the most commonly used WordPress functions.
	 */
	protected function setup_wordpress_mocks(): void {
		// apply_filters passes through the value unchanged
		Functions\stubs(
			array(
				'apply_filters'         => function ( $filter_name, $value ) {
					// Return first value argument, ignore any additional args
					return $value;
				},
				'do_action'             => null,
				'add_action'            => true,
				'add_filter'            => true,
				'remove_action'         => true,
				'remove_filter'         => true,

				// Escaping functions - implement basic escaping for security tests
				'esc_html'              => function ( $text ) {
					return htmlspecialchars( (string) $text, ENT_QUOTES, 'UTF-8' );
				},
				'esc_attr'              => function ( $text ) {
					return htmlspecialchars( (string) $text, ENT_QUOTES, 'UTF-8' );
				},
				'esc_url'               => function ( $url ) {
					// Strip dangerous protocols
					$url = trim( (string) $url );
					$dangerous = array( 'javascript:', 'data:', 'vbscript:' );
					foreach ( $dangerous as $protocol ) {
						if ( stripos( $url, $protocol ) === 0 ) {
							return '';
						}
					}
					return $url;
				},
				'esc_js'                => function ( $text ) {
					return addslashes( (string) $text );
				},
				'esc_textarea'          => function ( $text ) {
					return htmlspecialchars( (string) $text, ENT_QUOTES, 'UTF-8' );
				},

				// Sanitization functions
				'wp_kses_post'          => function ( $data ) {
					// Strip script tags for security
					return preg_replace( '/<script\b[^>]*>(.*?)<\/script>/is', '', (string) $data );
				},
				'wp_kses'               => function ( $str, $allowed_html ) {
					// Simple mock that allows specified tags
					$allowed_tags = array_keys( $allowed_html );
					$tags_string  = '<' . implode( '><', $allowed_tags ) . '>';
					return strip_tags( (string) $str, $tags_string );
				},
				'sanitize_text_field'   => function ( $str ) {
					return strip_tags( (string) $str );
				},
				'sanitize_title'        => function ( $str ) {
					// Basic WordPress slug sanitization
					$str = strip_tags( (string) $str );
					$str = strtolower( $str );
					$str = preg_replace( '/[^a-z0-9\-]/', '-', $str );
					$str = preg_replace( '/-+/', '-', $str );
					return trim( $str, '-' );
				},
				'sanitize_key'          => function ( $str ) {
					return strtolower( preg_replace( '/[^a-z0-9_\-]/', '', (string) $str ) );
				},
				'is_email'              => function ( $email ) {
					return filter_var( $email, FILTER_VALIDATE_EMAIL ) !== false;
				},

				// WordPress option functions
				'get_option'            => array(),
				'update_option'         => true,
				'delete_option'         => true,
				'add_option'            => true,

				// WordPress post meta functions
				'get_post_meta'         => '',
				'update_post_meta'      => true,
				'delete_post_meta'      => true,
				'add_post_meta'         => true,

				// WordPress post functions
				'wp_insert_post'        => 123,
				'wp_update_post'        => 123,
				'get_post'              => (object) array( 'ID' => 123 ),
				'get_posts'             => array(),

				// WordPress time functions
				'current_time'          => '2025-10-25 10:00:00',

				// WordPress error handling
				'is_wp_error'           => false,

				// WordPress translation functions
				'__'                    => function ( $text ) {
					return $text;
				},
				'_e'                    => function ( $text ) {
<<<<<<< HEAD
					// phpcs:ignore WordPress.Security.EscapeOutput.OutputNotEscaped -- Test mock function.
=======
					// phpcs:ignore WordPress.Security.EscapeOutput.OutputNotEscaped -- Test mock
>>>>>>> 8c3770da
					echo $text;
				},
				'_x'                    => function ( $text ) {
					return $text;
				},
				'esc_html__'            => function ( $text ) {
					return htmlspecialchars( (string) $text, ENT_QUOTES, 'UTF-8' );
				},
				'esc_html_e'            => function ( $text ) {
<<<<<<< HEAD
					// phpcs:ignore WordPress.Security.EscapeOutput.OutputNotEscaped -- Test mock, already escaped.
=======
					// phpcs:ignore WordPress.Security.EscapeOutput.OutputNotEscaped -- Test mock using htmlspecialchars
>>>>>>> 8c3770da
					echo htmlspecialchars( (string) $text, ENT_QUOTES, 'UTF-8' );
				},

				// WordPress upload/media functions
				'wp_upload_dir'         => array(
					'path'    => '/tmp/wp-content/uploads',
					'url'     => 'http://example.com/wp-content/uploads',
					'basedir' => '/tmp/wp-content/uploads',
					'baseurl' => 'http://example.com/wp-content/uploads',
				),
				'wp_get_attachment_url' => 'http://example.com/wp-content/uploads/image.jpg',

				// WordPress misc functions
				'absint'                => function ( $value ) {
					return abs( (int) $value );
				},
				'wp_parse_args'         => function ( $args, $defaults = array() ) {
					if ( is_array( $args ) ) {
						return array_merge( $defaults, $args );
					}
					return $defaults;
				},
				'wp_parse_url'          => function ( $url, $component = -1 ) {
					// WordPress wrapper for parse_url with additional validation
					$parts = parse_url( $url );
					if ( -1 === $component ) {
						return $parts;
					}
					$part_map = array(
						PHP_URL_SCHEME   => 'scheme',
						PHP_URL_HOST     => 'host',
						PHP_URL_PORT     => 'port',
						PHP_URL_USER     => 'user',
						PHP_URL_PASS     => 'pass',
						PHP_URL_PATH     => 'path',
						PHP_URL_QUERY    => 'query',
						PHP_URL_FRAGMENT => 'fragment',
					);
					$key      = $part_map[ $component ] ?? null;
					return $key && isset( $parts[ $key ] ) ? $parts[ $key ] : null;
				},
			)
		);
	}

	/**
	 * Set up wpdb mock
	 *
	 * Creates a mock wpdb object and sets it as the global $wpdb.
	 */
	protected function setup_wpdb_mock(): void {
		// phpcs:disable WordPress.WP.GlobalVariablesOverride.Prohibited -- Test setup requires mock
		global $wpdb;

		$wpdb         = Mockery::mock( 'wpdb' );
		$wpdb->prefix = 'wp_';
		// phpcs:enable WordPress.WP.GlobalVariablesOverride.Prohibited

		// Mock get_var to return null by default (not found)
		$wpdb->shouldReceive( 'get_var' )
			->andReturnNull()
			->byDefault();

		// Mock get_row to return null by default (not found)
		$wpdb->shouldReceive( 'get_row' )
			->andReturnNull()
			->byDefault();

		// Mock prepare
		$wpdb->shouldReceive( 'prepare' )
			->andReturnUsing(
				function ( $query ) {
					$args = func_get_args();
					array_shift( $args );
					foreach ( $args as $arg ) {
						$query = preg_replace( '/%[sdi]|%i/', "'" . $arg . "'", $query, 1 );
					}
					return $query;
				}
			);

		// Mock insert
		$wpdb->shouldReceive( 'insert' )
			->andReturn( 1 )
			->byDefault();

		// Mock delete
		$wpdb->shouldReceive( 'delete' )
			->andReturn( 1 )
			->byDefault();

		$wpdb->insert_id = 1;
	}
}<|MERGE_RESOLUTION|>--- conflicted
+++ resolved
@@ -115,9 +115,6 @@
 				'sanitize_key'          => function ( $str ) {
 					return strtolower( preg_replace( '/[^a-z0-9_\-]/', '', (string) $str ) );
 				},
-				'is_email'              => function ( $email ) {
-					return filter_var( $email, FILTER_VALIDATE_EMAIL ) !== false;
-				},
 
 				// WordPress option functions
 				'get_option'            => array(),
@@ -148,11 +145,7 @@
 					return $text;
 				},
 				'_e'                    => function ( $text ) {
-<<<<<<< HEAD
-					// phpcs:ignore WordPress.Security.EscapeOutput.OutputNotEscaped -- Test mock function.
-=======
 					// phpcs:ignore WordPress.Security.EscapeOutput.OutputNotEscaped -- Test mock
->>>>>>> 8c3770da
 					echo $text;
 				},
 				'_x'                    => function ( $text ) {
@@ -162,11 +155,7 @@
 					return htmlspecialchars( (string) $text, ENT_QUOTES, 'UTF-8' );
 				},
 				'esc_html_e'            => function ( $text ) {
-<<<<<<< HEAD
-					// phpcs:ignore WordPress.Security.EscapeOutput.OutputNotEscaped -- Test mock, already escaped.
-=======
 					// phpcs:ignore WordPress.Security.EscapeOutput.OutputNotEscaped -- Test mock using htmlspecialchars
->>>>>>> 8c3770da
 					echo htmlspecialchars( (string) $text, ENT_QUOTES, 'UTF-8' );
 				},
 

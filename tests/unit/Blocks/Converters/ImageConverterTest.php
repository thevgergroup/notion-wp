<?php
/**
 * Tests for Image Block Converter
 *
 * Tests conversion of Notion image blocks to WordPress Gutenberg image blocks.
 * Covers external images, Notion-hosted files, captions, and media library integration.
 *
 * @package NotionWP
 * @since 1.0.0
 */

namespace NotionWP\Tests\Unit\Blocks\Converters;

use NotionSync\Blocks\Converters\ImageConverter;
use Brain\Monkey\Functions;
use Mockery;

/**
 * Test ImageConverter functionality
 */
class ImageConverterTest extends BaseConverterTestCase {

	/**
	 * Image converter instance
	 *
	 * @var ImageConverter
	 */
	private ImageConverter $converter;

	/**
	 * Set up test environment
	 */
	protected function setUp(): void {
		parent::setUp();

		$this->converter = new ImageConverter();

		// Mock additional WordPress functions specific to media handling
		$this->setup_media_mocks();

		// Mock global wpdb for MediaRegistry
		$this->setup_wpdb_mock();
	}

	/**
	 * Set up media-specific WordPress function mocks
	 */
	protected function setup_media_mocks(): void {
		// Mock media-related WordPress functions
		Functions\when( 'wp_upload_dir' )->justReturn(
			array(
				'path'    => '/tmp/uploads',
				'url'     => 'http://example.com/uploads',
				'subdir'  => '',
				'basedir' => '/tmp/uploads',
				'baseurl' => 'http://example.com/uploads',
				'error'   => false,
			)
		);

		Functions\when( 'wp_get_attachment_url' )->justReturn( 'https://example.com/uploads/image.jpg' );
	}

	/**
	 * Test converting external image to Gutenberg block
	 *
	 * External images (Unsplash, etc.) should be kept as external URLs
	 * in the Gutenberg block without downloading.
	 */
	public function test_converts_external_image_to_gutenberg_block(): void {
		$notion_block = array(
			'type'  => 'image',
			'id'    => 'abc123',
			'image' => array(
				'type'     => 'external',
				'external' => array(
					'url' => 'https://images.unsplash.com/photo-example?w=1200',
				),
			),
		);

		$result = $this->converter->convert( $notion_block );

		// External images use HTML block (no attachment ID in WordPress)
		$this->assertStringContainsString( '<!-- wp:html -->', $result );
		$this->assertStringContainsString( '<!-- /wp:html -->', $result );

		// Should contain external URL
		$this->assertStringContainsString( 'https://images.unsplash.com/photo-example?w=1200', $result );

		// Should use figure/img HTML structure
		$this->assertStringContainsString( '<figure class="wp-block-image">', $result );
		$this->assertStringContainsString( '<img', $result );
		$this->assertStringContainsString( 'class="external-image"', $result );
	}

	/**
	 * Test converting image with caption
	 *
	 * Notion image captions should be converted to WordPress figcaption.
	 */
	public function test_converts_image_with_caption(): void {
		$notion_block = array(
			'type'  => 'image',
			'id'    => 'abc123',
			'image' => array(
				'type'     => 'external',
				'external' => array(
					'url' => 'https://example.com/image.jpg',
				),
				'caption'  => array(
					array(
						'type'       => 'text',
						'text'       => array(
							'content' => 'Beautiful landscape photo',
						),
						'plain_text' => 'Beautiful landscape photo',
					),
				),
			),
		);

		$result = $this->converter->convert( $notion_block );

		// Should contain figcaption
		$this->assertStringContainsString( '<figcaption', $result );
		$this->assertStringContainsString( 'Beautiful landscape photo', $result );
	}

	/**
	 * Test converting image with empty caption
	 *
	 * Empty captions should not create figcaption element.
	 */
	public function test_handles_image_with_empty_caption(): void {
		$notion_block = array(
			'type'  => 'image',
			'id'    => 'abc123',
			'image' => array(
				'type'     => 'external',
				'external' => array(
					'url' => 'https://example.com/image.jpg',
				),
				'caption'  => array(), // Empty caption
			),
		);

		Functions\expect( 'esc_url' )->andReturnUsing( fn( $url ) => $url );

		$result = $this->converter->convert( $notion_block );

		// Should NOT contain figcaption
		$this->assertStringNotContainsString( '<figcaption', $result );
	}

	/**
	 * Test converting Notion-hosted image (expiring URL)
	 *
	 * Notion file URLs expire, so they should be downloaded to WordPress.
	 * This test verifies the download is triggered.
	 */
	public function test_downloads_notion_hosted_image(): void {
<<<<<<< HEAD
		$skip_reason = 'ImageConverter download logic requires ImageDownloader and MediaUploader mocks'
			. ' - TODO: implement in integration test';
		$this->markTestSkipped( $skip_reason );
=======
		// phpcs:ignore Generic.Files.LineLength.MaxExceeded
		$this->markTestSkipped( 'ImageConverter download logic requires ImageDownloader and MediaUploader mocks - TODO: implement in integration test' );
>>>>>>> 8c3770da
	}

	/**
	 * Test handling missing image URL
	 *
	 * Should handle gracefully when image URL is missing.
	 */
	public function test_handles_missing_image_url(): void {
		$notion_block = array(
			'type'  => 'image',
			'id'    => 'abc123',
			'image' => array(
				'type'     => 'external',
				'external' => array(), // Missing URL
			),
		);

		$result = $this->converter->convert( $notion_block );

		// Should return placeholder or empty string
		// Exact behavior depends on implementation
		$this->assertIsString( $result );
		// Should not throw exception
	}

	/**
	 * Test converting image with rich text caption
	 *
	 * Captions can have multiple rich text segments with formatting.
	 */
	public function test_converts_image_with_rich_text_caption(): void {
		$this->markTestSkipped( 'Rich text caption formatting not yet implemented - uses plain_text only currently' );
	}

	/**
	 * Test supports method returns true for image blocks
	 *
	 * Converter should only handle image block types.
	 */
	public function test_supports_image_block_type(): void {
		$image_block = array( 'type' => 'image' );
		$this->assertTrue( $this->converter->supports( $image_block ) );

		$paragraph_block = array( 'type' => 'paragraph' );
		$this->assertFalse( $this->converter->supports( $paragraph_block ) );
	}

	/**
	 * Test converting image with parent post ID set
	 *
	 * When parent post ID is set, downloaded images should be attached to that post.
	 */
	public function test_attaches_image_to_parent_post(): void {
		$this->markTestSkipped( 'File download logic requires ImageDownloader and MediaUploader mocks - TODO: implement in integration test' );
	}

	/**
	 * Test Notion page ID context is used for MediaRegistry
	 *
	 * When converting images, the Notion page ID should be used to generate
	 * unique identifiers in MediaRegistry to prevent duplicate downloads.
	 */
	public function test_uses_notion_page_id_for_media_registry(): void {
		$this->markTestSkipped( 'MediaRegistry integration requires ImageDownloader and MediaUploader mocks - TODO: implement in integration test' );
	}

	/**
	 * Test loading fixture from test files
	 *
	 * Demonstrates using JSON fixtures for complex test data.
	 */
	public function test_converts_image_from_fixture(): void {
		$this->markTestSkipped( 'Fixture file not yet created - TODO: create fixtures/notion-responses/blocks-image.json' );
	}
}<|MERGE_RESOLUTION|>--- conflicted
+++ resolved
@@ -160,14 +160,8 @@
 	 * This test verifies the download is triggered.
 	 */
 	public function test_downloads_notion_hosted_image(): void {
-<<<<<<< HEAD
-		$skip_reason = 'ImageConverter download logic requires ImageDownloader and MediaUploader mocks'
-			. ' - TODO: implement in integration test';
-		$this->markTestSkipped( $skip_reason );
-=======
 		// phpcs:ignore Generic.Files.LineLength.MaxExceeded
 		$this->markTestSkipped( 'ImageConverter download logic requires ImageDownloader and MediaUploader mocks - TODO: implement in integration test' );
->>>>>>> 8c3770da
 	}
 
 	/**

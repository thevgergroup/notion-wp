<?php
/**
 * Tests for NavigationAjaxHandler class
 *
 * @package NotionWP
 * @subpackage Tests\Unit\Admin
 */

declare(strict_types=1);

namespace NotionWP\Tests\Unit\Admin;

use Brain\Monkey\Functions;
use NotionWP\Admin\NavigationAjaxHandler;
use NotionWP\Tests\Unit\BaseTestCase;

/**
 * Class NavigationAjaxHandlerTest
 *
 * Tests the AJAX handler for menu synchronization operations,
 * including root page detection and hierarchy building.
 *
 * @covers \NotionWP\Admin\NavigationAjaxHandler
 */
class NavigationAjaxHandlerTest extends BaseTestCase {
	/**
	 * NavigationAjaxHandler instance
	 *
	 * @var NavigationAjaxHandler
	 */
	private NavigationAjaxHandler $handler;

	/**
	 * Set up test fixtures
	 */
	protected function setUp(): void {
		parent::setUp();
		$this->handler = new NavigationAjaxHandler();

		// Setup global wpdb mock
		$this->setup_wpdb_mock();

		// Setup WordPress AJAX function mocks
		$this->setup_ajax_mocks();
	}

	/**
	 * Override setup_wpdb_mock to add postmeta property
	 */
	protected function setup_wpdb_mock(): void {
		parent::setup_wpdb_mock();

		global $wpdb;
		$wpdb->postmeta = 'wp_postmeta';
	}

	/**
	 * Setup WordPress AJAX function mocks
	 */
	private function setup_ajax_mocks(): void {
		// Mock check_ajax_referer - use when() to avoid conflicts
		Functions\when( 'check_ajax_referer' )
			->justReturn( true );

		// Mock current_user_can - use when() to avoid conflicts
		Functions\when( 'current_user_can' )
			->justReturn( true );

		// Mock wp_send_json_error
		Functions\when( 'wp_send_json_error' )
			->alias(
<<<<<<< HEAD
				function ( $data, $status_code = null ) {
					throw new \Exception( 'AJAX Error: ' . ( $data['message'] ?? 'Unknown error' ) );
=======
				function ( $data ) {
					$message = isset( $data['message'] ) ? $data['message'] : 'Unknown error';
					throw new \Exception( 'AJAX Error: ' . esc_html( $message ) );
>>>>>>> 8c3770da
				}
			);

		// Mock wp_send_json_success
		Functions\when( 'wp_send_json_success' )
			->alias(
				function ( $data ) {
					// Return the data for testing
					return $data;
				}
			);

		// Mock WordPress translation functions
		Functions\when( '__' )
			->returnArg();

		Functions\when( 'esc_html' )
			->alias(
				function ( $text ) {
					return htmlspecialchars( (string) $text, ENT_QUOTES, 'UTF-8' );
				}
			);

		Functions\when( 'esc_url' )
			->returnArg();

		Functions\when( 'wp_kses' )
			->returnArg();

		// Mock admin_url
		Functions\when( 'admin_url' )
			->alias(
				function ( $path ) {
					return 'http://example.com/wp-admin/' . $path;
				}
			);

		// Mock get_option
		Functions\when( 'get_option' )
			->alias(
				function ( $option, $default = false ) {
<<<<<<< HEAD
					if ( $option === 'notion_sync_menu_name' ) {
=======
					if ( 'notion_sync_menu_name' === $option ) {
>>>>>>> 8c3770da
							return 'Notion Navigation';
					}
					return $default;
				}
			);

		// Mock current_theme_supports
		Functions\when( 'current_theme_supports' )
			->justReturn( true );

		// Mock get_registered_nav_menus
		Functions\when( 'get_registered_nav_menus' )
			->justReturn( array( 'primary' => 'Primary Menu' ) );

		// Mock wp_json_encode
		Functions\when( 'wp_json_encode' )
			->alias(
				function ( $data ) {
					return json_encode( $data );
				}
			);

		// Mock error_log
		Functions\when( 'error_log' )
			->justReturn();

		// Mock wp_get_nav_menu_items
		Functions\when( 'wp_get_nav_menu_items' )
			->justReturn( array() );
	}

	/**
	 * Test register method adds AJAX action
	 */
	public function test_register_adds_ajax_action(): void {
		Functions\when( 'add_action' )
			->justReturn( true );

		$this->handler->register();

		$this->assertTrue( true );
	}

	/**
	 * Test ajax_sync_menu_now verifies nonce
	 */
	public function test_ajax_sync_menu_now_verifies_nonce(): void {
		Functions\when( 'check_ajax_referer' )
			->alias(
				function () {
					throw new \Exception( 'Nonce verification failed' );
				}
			);

		$this->expectException( \Exception::class );
		$this->expectExceptionMessage( 'Nonce verification failed' );

		$this->handler->ajax_sync_menu_now();
	}

	/**
	 * Test ajax_sync_menu_now checks user capabilities
	 */
	public function test_ajax_sync_menu_now_checks_capabilities(): void {
		Functions\when( 'current_user_can' )
			->justReturn( false );

		$this->expectException( \Exception::class );
		$this->expectExceptionMessage( 'Insufficient permissions' );

		$this->handler->ajax_sync_menu_now();
	}

	/**
	 * Test ajax_sync_menu_now fails when no root pages found
	 */
	public function test_ajax_sync_menu_now_fails_when_no_root_pages(): void {
		global $wpdb;

		// Mock wpdb to return no pages with notion_page_id
		$wpdb->shouldReceive( 'get_col' )
			->once()
			->andReturn( array() );

		$this->expectException( \Exception::class );
		$this->expectExceptionMessage( 'No root pages found' );

		$this->handler->ajax_sync_menu_now();
	}

	/**
	 * Test find_root_pages with wpdb mocking
	 *
	 * Tests the private method indirectly through ajax_sync_menu_now.
	 */
	public function test_ajax_sync_menu_now_finds_root_pages_correctly(): void {
		// Reset wpdb mock for this test
		// phpcs:disable WordPress.WP.GlobalVariablesOverride.Prohibited
		global $wpdb;
		$wpdb = \Mockery::mock( 'wpdb' );
		$wpdb->postmeta = 'wp_postmeta';
		$wpdb->posts = 'wp_posts';
		$GLOBALS['wpdb'] = $wpdb;
		// phpcs:enable WordPress.WP.GlobalVariablesOverride.Prohibited

		// Mock prepare method
		$wpdb->shouldReceive( 'prepare' )
			->andReturnUsing(
				function ( $query, ...$args ) {
					return vsprintf( str_replace( '%s', "'%s'", str_replace( '%d', '%d', $query ) ), $args );
				}
			);

		// Mock posts with notion_page_id (first call)
		// Mock posts with parent (second call) - posts 2 and 3 have parents
		$wpdb->shouldReceive( 'get_col' )
			->times( 2 )
			->andReturn( array( 1, 2, 3, 4 ), array( 2, 3 ) );

		// Setup base mocks first
		$this->mock_sync_process();

		// Override get_post_meta for root posts (1 and 4) - called after mock_sync_process
		Functions\when( 'get_post_meta' )
			->alias(
<<<<<<< HEAD
				function ( $post_id, $key, $single ) {
					if ( $key !== 'notion_page_id' ) {
							return '';
					}

					if ( $post_id === 1 ) {
						return 'root-page-1';
					} elseif ( $post_id === 4 ) {
=======
				function ( $post_id, $key ) {
					if ( 'notion_page_id' !== $key ) {
							return '';
					}

					if ( 1 === $post_id ) {
						return 'root-page-1';
					} elseif ( 4 === $post_id ) {
>>>>>>> 8c3770da
						return 'root-page-2';
					}

					return '';
				}
			);

		// Override get_posts to return root posts
		Functions\when( 'get_posts' )
			->alias(
				function () {
					return array( 1, 4 );
				}
			);

		// Override get_post to return root post objects
		Functions\when( 'get_post' )
			->alias(
				function ( $post_id ) {
<<<<<<< HEAD
					if ( $post_id === 1 ) {
=======
					if ( 1 === $post_id ) {
>>>>>>> 8c3770da
							return (object) array(
								'ID'         => 1,
								'post_title' => 'Root Page 1',
								'menu_order' => 0,
							);
<<<<<<< HEAD
					} elseif ( $post_id === 4 ) {
=======
					} elseif ( 4 === $post_id ) {
>>>>>>> 8c3770da
						return (object) array(
							'ID'         => 4,
							'post_title' => 'Root Page 2',
							'menu_order' => 1,
						);
					}
					return null;
				}
			);

		$this->handler->ajax_sync_menu_now();

		$this->assertTrue( true );
	}

	/**
	 * Test ajax_sync_menu_now with ID format compatibility
	 *
	 * Ensures root page detection works with both dashed and non-dashed IDs.
	 */
	public function test_ajax_sync_menu_now_handles_mixed_id_formats(): void {
		// Reset wpdb mock for this test
		// phpcs:disable WordPress.WP.GlobalVariablesOverride.Prohibited
		global $wpdb;
		$wpdb = \Mockery::mock( 'wpdb' );
		$wpdb->postmeta = 'wp_postmeta';
		$wpdb->posts = 'wp_posts';
		$GLOBALS['wpdb'] = $wpdb;
		// phpcs:enable WordPress.WP.GlobalVariablesOverride.Prohibited

		// Mock prepare method
		$wpdb->shouldReceive( 'prepare' )
			->andReturnUsing(
				function ( $query, ...$args ) {
					return vsprintf( str_replace( '%s', "'%s'", str_replace( '%d', '%d', $query ) ), $args );
				}
			);

		// Root pages with mixed ID formats
		$wpdb->shouldReceive( 'get_col' )
			->times( 2 )
			->andReturn( array( 1, 2 ), array() ); // No posts with parents

		// Setup base mocks first
		$this->mock_sync_process();

		// Override get_post_meta with different ID formats - called after mock_sync_process
		Functions\when( 'get_post_meta' )
			->alias(
<<<<<<< HEAD
				function ( $post_id, $key, $single ) {
					if ( $key !== 'notion_page_id' ) {
							return '';
					}

					if ( $post_id === 1 ) {
						return '2634dac9b96e813da15efd85567b68ff'; // No dashes
					} elseif ( $post_id === 2 ) {
=======
				function ( $post_id, $key ) {
					if ( 'notion_page_id' !== $key ) {
							return '';
					}

					if ( 1 === $post_id ) {
						return '2634dac9b96e813da15efd85567b68ff'; // No dashes
					} elseif ( 2 === $post_id ) {
>>>>>>> 8c3770da
						return '2634dac9-b96e-813d-a15e-fd85567b68ff'; // With dashes
					}

					return '';
				}
			);

		// Override get_posts to return root posts
		Functions\when( 'get_posts' )
			->alias(
				function () {
					return array( 1, 2 );
				}
			);

		// Override get_post to return root post objects
		Functions\when( 'get_post' )
			->alias(
				function ( $post_id ) {
<<<<<<< HEAD
					if ( $post_id === 1 ) {
=======
					if ( 1 === $post_id ) {
>>>>>>> 8c3770da
							return (object) array(
								'ID'         => 1,
								'post_title' => 'Root Page 1',
								'menu_order' => 0,
							);
<<<<<<< HEAD
					} elseif ( $post_id === 2 ) {
=======
					} elseif ( 2 === $post_id ) {
>>>>>>> 8c3770da
						return (object) array(
							'ID'         => 2,
							'post_title' => 'Root Page 2',
							'menu_order' => 1,
						);
					}
					return null;
				}
			);

		$this->handler->ajax_sync_menu_now();

		$this->assertTrue( true );
	}

	/**
	 * Test ajax_sync_menu_now builds hierarchy successfully
	 */
	public function test_ajax_sync_menu_now_builds_hierarchy_successfully(): void {
		// Mock finding root page - need to reset mock for this test
		// phpcs:disable WordPress.WP.GlobalVariablesOverride.Prohibited
		global $wpdb;
		$wpdb = \Mockery::mock( 'wpdb' );
		$wpdb->postmeta = 'wp_postmeta';
		$wpdb->posts = 'wp_posts';
		$GLOBALS['wpdb'] = $wpdb;
		// phpcs:enable WordPress.WP.GlobalVariablesOverride.Prohibited

		// Mock prepare method
		$wpdb->shouldReceive( 'prepare' )
			->andReturnUsing(
				function ( $query, ...$args ) {
					return vsprintf( str_replace( '%s', "'%s'", str_replace( '%d', '%d', $query ) ), $args );
				}
			);

		$wpdb->shouldReceive( 'get_col' )
			->twice()
			->andReturn( array( 1 ), array() );

		// Setup base mocks first
		$this->mock_sync_process();

		// Override get_post_meta (called after mock_sync_process to override)
		Functions\when( 'get_post_meta' )
			->alias(
<<<<<<< HEAD
				function ( $post_id, $key, $single ) {
					if ( $post_id === 1 && $key === 'notion_page_id' ) {
=======
				function ( $post_id, $key ) {
					if ( 1 === $post_id && 'notion_page_id' === $key ) {
>>>>>>> 8c3770da
							return 'root-page-id';
					}
					return '';
				}
			);

		// Override get_posts to return root post (for hierarchy building)
		Functions\when( 'get_posts' )
			->alias(
				function () {
					return array( 1 );
				}
			);

		// Override get_post to return root post object
		Functions\when( 'get_post' )
			->alias(
				function ( $post_id ) {
<<<<<<< HEAD
					if ( $post_id === 1 ) {
=======
					if ( 1 === $post_id ) {
>>>>>>> 8c3770da
							return (object) array(
								'ID'         => 1,
								'post_title' => 'Root Page',
								'menu_order' => 0,
							);
					}
					return null;
				}
			);

		$this->handler->ajax_sync_menu_now();

		$this->assertTrue( true );
	}

	/**
	 * Test ajax_sync_menu_now handles theme without menu support
	 */
	public function test_ajax_sync_menu_now_handles_theme_without_menus(): void {
		// Reset wpdb mock for this test
		// phpcs:disable WordPress.WP.GlobalVariablesOverride.Prohibited
		global $wpdb;
		$wpdb = \Mockery::mock( 'wpdb' );
		$wpdb->postmeta = 'wp_postmeta';
		$wpdb->posts = 'wp_posts';
		$GLOBALS['wpdb'] = $wpdb;
		// phpcs:enable WordPress.WP.GlobalVariablesOverride.Prohibited

		// Mock prepare method
		$wpdb->shouldReceive( 'prepare' )
			->andReturnUsing(
				function ( $query, ...$args ) {
					return vsprintf( str_replace( '%s', "'%s'", str_replace( '%d', '%d', $query ) ), $args );
				}
			);

		$wpdb->shouldReceive( 'get_col' )
			->twice()
			->andReturn( array( 1 ), array() );

		// Theme doesn't support menus - override BEFORE mock_sync_process
		Functions\when( 'current_theme_supports' )
			->justReturn( false );

		Functions\when( 'get_registered_nav_menus' )
			->justReturn( array() );

		// Setup base mocks first
		$this->mock_sync_process();

		// Override get_post_meta - called after mock_sync_process
		Functions\when( 'get_post_meta' )
			->alias(
<<<<<<< HEAD
				function ( $post_id, $key, $single ) {
					if ( $post_id === 1 && $key === 'notion_page_id' ) {
=======
				function ( $post_id, $key ) {
					if ( 1 === $post_id && 'notion_page_id' === $key ) {
>>>>>>> 8c3770da
							return 'root-page-id';
					}
					return '';
				}
			);

		// Override get_posts to return root post
		Functions\when( 'get_posts' )
			->alias(
				function () {
					return array( 1 );
				}
			);

		// Override get_post to return root post object
		Functions\when( 'get_post' )
			->alias(
				function ( $post_id ) {
<<<<<<< HEAD
					if ( $post_id === 1 ) {
=======
					if ( 1 === $post_id ) {
>>>>>>> 8c3770da
							return (object) array(
								'ID'         => 1,
								'post_title' => 'Root Page',
								'menu_order' => 0,
							);
					}
					return null;
				}
			);

		// Should still succeed but show different message
		$this->handler->ajax_sync_menu_now();

		$this->assertTrue( true );
	}

	/**
	 * Test ajax_sync_menu_now exception handling
	 */
	public function test_ajax_sync_menu_now_handles_exceptions(): void {
		global $wpdb;

		// Throw exception during database query
		$wpdb->shouldReceive( 'get_col' )
			->andThrow( new \Exception( 'Database error' ) );

		$this->expectException( \Exception::class );
		$this->expectExceptionMessage( 'Menu sync failed: Database error' );

		$this->handler->ajax_sync_menu_now();
	}

	/**
	 * Test ajax_sync_menu_now returns success with menu details
	 */
	public function test_ajax_sync_menu_now_returns_success_data(): void {
		// Reset wpdb mock for this test
		// phpcs:disable WordPress.WP.GlobalVariablesOverride.Prohibited
		global $wpdb;
		$wpdb = \Mockery::mock( 'wpdb' );
		$wpdb->postmeta = 'wp_postmeta';
		$wpdb->posts = 'wp_posts';
		$GLOBALS['wpdb'] = $wpdb;
		// phpcs:enable WordPress.WP.GlobalVariablesOverride.Prohibited

		// Mock prepare method
		$wpdb->shouldReceive( 'prepare' )
			->andReturnUsing(
				function ( $query, ...$args ) {
					return vsprintf( str_replace( '%s', "'%s'", str_replace( '%d', '%d', $query ) ), $args );
				}
			);

		$wpdb->shouldReceive( 'get_col' )
			->twice()
			->andReturn( array( 1 ), array() );

		// Setup base mocks first
		$this->mock_sync_process();

		// Override get_post_meta - called after mock_sync_process
		Functions\when( 'get_post_meta' )
			->alias(
<<<<<<< HEAD
				function ( $post_id, $key, $single ) {
					if ( $key === 'notion_page_id' ) {
=======
				function ( $post_id, $key ) {
					if ( 'notion_page_id' === $key ) {
>>>>>>> 8c3770da
							return 'root-page-id';
					}
					return '';
				}
			);

		// Override get_posts to return root post
		Functions\when( 'get_posts' )
			->alias(
				function () {
					return array( 1 );
				}
			);

		// Override get_post to return root post object
		Functions\when( 'get_post' )
			->alias(
				function ( $post_id ) {
<<<<<<< HEAD
					if ( $post_id === 1 ) {
=======
					if ( 1 === $post_id ) {
>>>>>>> 8c3770da
							return (object) array(
								'ID'         => 1,
								'post_title' => 'Root Page',
								'menu_order' => 0,
							);
					}
					return null;
				}
			);

		// Mock menu items for count
		$menu_items = array(
			(object) array( 'ID' => 1 ),
			(object) array( 'ID' => 2 ),
			(object) array( 'ID' => 3 ),
		);

		Functions\when( 'wp_get_nav_menu_items' )
			->alias(
				function ( $menu_id ) use ( $menu_items ) {
<<<<<<< HEAD
					if ( $menu_id === 123 ) {
=======
					if ( 123 === $menu_id ) {
>>>>>>> 8c3770da
							return $menu_items;
					}
					return array();
				}
			);

		// Capture the success data
		$success_data = null;
		Functions\when( 'wp_send_json_success' )
			->alias(
				function ( $data ) use ( &$success_data ) {
					$success_data = $data;
				}
			);

		$this->handler->ajax_sync_menu_now();

		// Verify we captured success data
		$this->assertNotNull( $success_data );
	}

	/**
	 * Helper method to mock the sync process
	 *
	 * Mocks HierarchyDetector, MenuBuilder, and related WordPress functions.
	 */
	private function mock_sync_process(): void {
		// Mock HierarchyDetector::build_hierarchy_map
		Functions\when( 'get_posts' )
			->justReturn( array() );

		Functions\when( 'get_post' )
			->justReturn( null );

		// NOTE: Do NOT override get_post_meta here - tests need to set their own

		// Mock MenuBuilder::create_or_update_menu
		Functions\when( 'wp_get_nav_menu_object' )
			->justReturn( null );

		Functions\when( 'wp_create_nav_menu' )
			->justReturn( 123 ); // Menu ID

		Functions\when( 'wp_update_nav_menu_item' )
			->justReturn( 1 );

		Functions\when( 'get_post_type' )
			->justReturn( 'page' );

		Functions\when( 'wp_delete_post' )
			->justReturn( true );

		// Mock is_wp_error
		Functions\when( 'is_wp_error' )
			->justReturn( false );

		// Mock update_option for last sync time
		Functions\when( 'update_option' )
			->justReturn( true );
	}
}<|MERGE_RESOLUTION|>--- conflicted
+++ resolved
@@ -69,14 +69,9 @@
 		// Mock wp_send_json_error
 		Functions\when( 'wp_send_json_error' )
 			->alias(
-<<<<<<< HEAD
-				function ( $data, $status_code = null ) {
-					throw new \Exception( 'AJAX Error: ' . ( $data['message'] ?? 'Unknown error' ) );
-=======
 				function ( $data ) {
 					$message = isset( $data['message'] ) ? $data['message'] : 'Unknown error';
 					throw new \Exception( 'AJAX Error: ' . esc_html( $message ) );
->>>>>>> 8c3770da
 				}
 			);
 
@@ -118,11 +113,7 @@
 		Functions\when( 'get_option' )
 			->alias(
 				function ( $option, $default = false ) {
-<<<<<<< HEAD
-					if ( $option === 'notion_sync_menu_name' ) {
-=======
 					if ( 'notion_sync_menu_name' === $option ) {
->>>>>>> 8c3770da
 							return 'Notion Navigation';
 					}
 					return $default;
@@ -248,16 +239,6 @@
 		// Override get_post_meta for root posts (1 and 4) - called after mock_sync_process
 		Functions\when( 'get_post_meta' )
 			->alias(
-<<<<<<< HEAD
-				function ( $post_id, $key, $single ) {
-					if ( $key !== 'notion_page_id' ) {
-							return '';
-					}
-
-					if ( $post_id === 1 ) {
-						return 'root-page-1';
-					} elseif ( $post_id === 4 ) {
-=======
 				function ( $post_id, $key ) {
 					if ( 'notion_page_id' !== $key ) {
 							return '';
@@ -266,7 +247,6 @@
 					if ( 1 === $post_id ) {
 						return 'root-page-1';
 					} elseif ( 4 === $post_id ) {
->>>>>>> 8c3770da
 						return 'root-page-2';
 					}
 
@@ -286,21 +266,13 @@
 		Functions\when( 'get_post' )
 			->alias(
 				function ( $post_id ) {
-<<<<<<< HEAD
-					if ( $post_id === 1 ) {
-=======
 					if ( 1 === $post_id ) {
->>>>>>> 8c3770da
 							return (object) array(
 								'ID'         => 1,
 								'post_title' => 'Root Page 1',
 								'menu_order' => 0,
 							);
-<<<<<<< HEAD
-					} elseif ( $post_id === 4 ) {
-=======
 					} elseif ( 4 === $post_id ) {
->>>>>>> 8c3770da
 						return (object) array(
 							'ID'         => 4,
 							'post_title' => 'Root Page 2',
@@ -350,16 +322,6 @@
 		// Override get_post_meta with different ID formats - called after mock_sync_process
 		Functions\when( 'get_post_meta' )
 			->alias(
-<<<<<<< HEAD
-				function ( $post_id, $key, $single ) {
-					if ( $key !== 'notion_page_id' ) {
-							return '';
-					}
-
-					if ( $post_id === 1 ) {
-						return '2634dac9b96e813da15efd85567b68ff'; // No dashes
-					} elseif ( $post_id === 2 ) {
-=======
 				function ( $post_id, $key ) {
 					if ( 'notion_page_id' !== $key ) {
 							return '';
@@ -368,7 +330,6 @@
 					if ( 1 === $post_id ) {
 						return '2634dac9b96e813da15efd85567b68ff'; // No dashes
 					} elseif ( 2 === $post_id ) {
->>>>>>> 8c3770da
 						return '2634dac9-b96e-813d-a15e-fd85567b68ff'; // With dashes
 					}
 
@@ -388,21 +349,13 @@
 		Functions\when( 'get_post' )
 			->alias(
 				function ( $post_id ) {
-<<<<<<< HEAD
-					if ( $post_id === 1 ) {
-=======
 					if ( 1 === $post_id ) {
->>>>>>> 8c3770da
 							return (object) array(
 								'ID'         => 1,
 								'post_title' => 'Root Page 1',
 								'menu_order' => 0,
 							);
-<<<<<<< HEAD
-					} elseif ( $post_id === 2 ) {
-=======
 					} elseif ( 2 === $post_id ) {
->>>>>>> 8c3770da
 						return (object) array(
 							'ID'         => 2,
 							'post_title' => 'Root Page 2',
@@ -449,13 +402,8 @@
 		// Override get_post_meta (called after mock_sync_process to override)
 		Functions\when( 'get_post_meta' )
 			->alias(
-<<<<<<< HEAD
-				function ( $post_id, $key, $single ) {
-					if ( $post_id === 1 && $key === 'notion_page_id' ) {
-=======
 				function ( $post_id, $key ) {
 					if ( 1 === $post_id && 'notion_page_id' === $key ) {
->>>>>>> 8c3770da
 							return 'root-page-id';
 					}
 					return '';
@@ -474,11 +422,7 @@
 		Functions\when( 'get_post' )
 			->alias(
 				function ( $post_id ) {
-<<<<<<< HEAD
-					if ( $post_id === 1 ) {
-=======
 					if ( 1 === $post_id ) {
->>>>>>> 8c3770da
 							return (object) array(
 								'ID'         => 1,
 								'post_title' => 'Root Page',
@@ -532,13 +476,8 @@
 		// Override get_post_meta - called after mock_sync_process
 		Functions\when( 'get_post_meta' )
 			->alias(
-<<<<<<< HEAD
-				function ( $post_id, $key, $single ) {
-					if ( $post_id === 1 && $key === 'notion_page_id' ) {
-=======
 				function ( $post_id, $key ) {
 					if ( 1 === $post_id && 'notion_page_id' === $key ) {
->>>>>>> 8c3770da
 							return 'root-page-id';
 					}
 					return '';
@@ -557,11 +496,7 @@
 		Functions\when( 'get_post' )
 			->alias(
 				function ( $post_id ) {
-<<<<<<< HEAD
-					if ( $post_id === 1 ) {
-=======
 					if ( 1 === $post_id ) {
->>>>>>> 8c3770da
 							return (object) array(
 								'ID'         => 1,
 								'post_title' => 'Root Page',
@@ -625,13 +560,8 @@
 		// Override get_post_meta - called after mock_sync_process
 		Functions\when( 'get_post_meta' )
 			->alias(
-<<<<<<< HEAD
-				function ( $post_id, $key, $single ) {
-					if ( $key === 'notion_page_id' ) {
-=======
 				function ( $post_id, $key ) {
 					if ( 'notion_page_id' === $key ) {
->>>>>>> 8c3770da
 							return 'root-page-id';
 					}
 					return '';
@@ -650,11 +580,7 @@
 		Functions\when( 'get_post' )
 			->alias(
 				function ( $post_id ) {
-<<<<<<< HEAD
-					if ( $post_id === 1 ) {
-=======
 					if ( 1 === $post_id ) {
->>>>>>> 8c3770da
 							return (object) array(
 								'ID'         => 1,
 								'post_title' => 'Root Page',
@@ -675,11 +601,7 @@
 		Functions\when( 'wp_get_nav_menu_items' )
 			->alias(
 				function ( $menu_id ) use ( $menu_items ) {
-<<<<<<< HEAD
-					if ( $menu_id === 123 ) {
-=======
 					if ( 123 === $menu_id ) {
->>>>>>> 8c3770da
 							return $menu_items;
 					}
 					return array();

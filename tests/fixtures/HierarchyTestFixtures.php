<?php
/**
 * Test Fixtures for Hierarchy and Menu Tests
 *
 * Provides reusable test data including Notion page IDs in different formats,
 * mock WordPress posts, and hierarchy structures.
 *
 * @package NotionWP\Tests\Fixtures
 */

declare(strict_types=1);

namespace NotionWP\Tests\Fixtures;

/**
 * Class HierarchyTestFixtures
 *
 * Centralized test fixtures for hierarchy and menu sync testing.
 * Includes fixtures for the ID format bug scenarios.
 */
class HierarchyTestFixtures {
	/**
	 * Get sample Notion page IDs in various formats
	 *
	 * Returns IDs in both normalized (no dashes) and UUID (with dashes) formats
	 * to test ID format compatibility.
	 *
	 * @return array<string, string> Array of page IDs by name.
	 */
	public static function get_notion_page_ids(): array {
		return array(
			// Root pages
			'root_1_normalized'   => '2634dac9b96e813da15efd85567b68ff',
			'root_1_with_dashes'  => '2634dac9-b96e-813d-a15e-fd85567b68ff',
			'root_2_normalized'   => 'abc123def456789012345678901234ab',
			'root_2_with_dashes'  => 'abc123de-f456-7890-1234-5678901234ab',

			// Child pages
			'child_1_normalized'  => '1111a222b333c444d555e666f777g888',
			'child_1_with_dashes' => '1111a222-b333-c444-d555-e666f777g888',
			'child_2_normalized'  => '9999h888i777j666k555l444m333n222',
			'child_2_with_dashes' => '9999h888-i777-j666-k555-l444m333n222',

			// Grandchild pages
			'grandchild_1_normalized'  => 'aaaabbbbccccddddeeeeffffgggghhh',
			'grandchild_1_with_dashes' => 'aaaabbbb-cccc-dddd-eeee-ffffgggghhhh',
		);
	}

	/**
	 * Create a mock WordPress post object
	 *
	 * @param int    $post_id    Post ID.
	 * @param string $title      Post title.
	 * @param int    $menu_order Menu order.
	 * @param int    $parent_id  Parent post ID (0 for root).
	 * @return \stdClass Mock post object.
	 */
	public static function create_mock_post( int $post_id, string $title, int $menu_order = 0, int $parent_id = 0 ): \stdClass {
		return (object) array(
			'ID'          => $post_id,
			'post_title'  => $title,
			'post_type'   => 'page',
			'post_status' => 'publish',
			'menu_order'  => $menu_order,
			'post_parent' => $parent_id,
		);
	}

	/**
	 * Get single root page hierarchy (no children)
	 *
	 * @return array Hierarchy map array.
	 */
	public static function get_single_root_hierarchy(): array {
		return array(
			'2634dac9b96e813da15efd85567b68ff' => array(
				'post_id'         => 100,
				'parent_page_id'  => null,
				'parent_post_id'  => null,
				'title'           => 'Root Page',
				'order'           => 0,
				'children'        => array(),
			),
		);
	}

	/**
	 * Get two-level hierarchy (root with children)
	 *
	 * @return array Hierarchy map array.
	 */
	public static function get_two_level_hierarchy(): array {
		return array(
			'2634dac9b96e813da15efd85567b68ff' => array(
				'post_id'         => 100,
				'parent_page_id'  => null,
				'parent_post_id'  => null,
				'title'           => 'Root Page',
				'order'           => 0,
				'children'        => array(
					'1111a222b333c444d555e666f777g888',
					'9999h888i777j666k555l444m333n222',
				),
			),
			'1111a222b333c444d555e666f777g888' => array(
				'post_id'         => 101,
				'parent_page_id'  => '2634dac9b96e813da15efd85567b68ff',
				'parent_post_id'  => 100,
				'title'           => 'Child 1',
				'order'           => 0,
				'children'        => array(),
			),
<<<<<<< HEAD
			'9999h888i777j666k555l444m333n222' => array(
=======
			// phpcs:ignore Universal.Arrays.DuplicateArrayKey.Found -- False positive: these are distinct string keys
			'99998888777766665555444433332222' => array(
>>>>>>> 8c3770da
				'post_id'         => 102,
				'parent_page_id'  => '2634dac9b96e813da15efd85567b68ff',
				'parent_post_id'  => 100,
				'title'           => 'Child 2',
				'order'           => 1,
				'children'        => array(),
			),
		);
	}

	/**
	 * Get three-level hierarchy (root -> child -> grandchild)
	 *
	 * @return array Hierarchy map array.
	 */
	public static function get_three_level_hierarchy(): array {
		return array(
			'2634dac9b96e813da15efd85567b68ff' => array(
				'post_id'         => 100,
				'parent_page_id'  => null,
				'parent_post_id'  => null,
				'title'           => 'Root Page',
				'order'           => 0,
				'children'        => array( '1111p222q333r444s555t666u777v888' ),
			),
			'1111p222q333r444s555t666u777v888' => array(
				'post_id'         => 101,
				'parent_page_id'  => '2634dac9b96e813da15efd85567b68ff',
				'parent_post_id'  => 100,
				'title'           => 'Child Page',
				'order'           => 0,
				'children'        => array( 'aaaabbbbccccddddeeeeffffgggghhh' ),
			),
			'aaaabbbbccccddddeeeeffffgggghhh' => array(
				'post_id'         => 102,
				'parent_page_id'  => '1111p222q333r444s555t666u777v888',
				'parent_post_id'  => 101,
				'title'           => 'Grandchild Page',
				'order'           => 0,
				'children'        => array(),
			),
		);
	}

	/**
	 * Get multiple root pages hierarchy
	 *
	 * Represents multiple separate trees (e.g., different documentation sections).
	 *
	 * @return array Hierarchy map array.
	 */
	public static function get_multiple_roots_hierarchy(): array {
		return array(
			// First tree
			'2634dac9b96e813da15efd85567b68ff' => array(
				'post_id'         => 100,
				'parent_page_id'  => null,
				'parent_post_id'  => null,
				'title'           => 'Documentation',
				'order'           => 0,
				'children'        => array( 'aaaa1111bbbb2222cccc3333dddd4444' ),
			),
			'aaaa1111bbbb2222cccc3333dddd4444' => array(
				'post_id'         => 101,
				'parent_page_id'  => '2634dac9b96e813da15efd85567b68ff',
				'parent_post_id'  => 100,
				'title'           => 'Getting Started',
				'order'           => 0,
				'children'        => array(),
			),

			// Second tree
			'abc123def456789012345678901234ab' => array(
				'post_id'         => 200,
				'parent_page_id'  => null,
				'parent_post_id'  => null,
				'title'           => 'API Reference',
				'order'           => 1,
				'children'        => array( 'eeee5555ffff6666gggg7777hhhh8888' ),
			),
<<<<<<< HEAD
			'eeee5555ffff6666gggg7777hhhh8888' => array(
=======
			// phpcs:ignore Universal.Arrays.DuplicateArrayKey.Found -- False positive: these are distinct string keys
			'99998888777766665555444433332222' => array(
>>>>>>> 8c3770da
				'post_id'         => 201,
				'parent_page_id'  => 'abc123def456789012345678901234ab',
				'parent_post_id'  => 200,
				'title'           => 'Endpoints',
				'order'           => 0,
				'children'        => array(),
			),
		);
	}

	/**
	 * Create Notion page properties with parent information
	 *
	 * @param string $parent_page_id Parent Notion page ID.
	 * @param string $parent_type    Parent type (default: 'page_id').
	 * @return array Page properties array.
	 */
	public static function create_page_properties_with_parent( string $parent_page_id, string $parent_type = 'page_id' ): array {
		return array(
			'parent' => array(
				'type'    => $parent_type,
				$parent_type => $parent_page_id,
			),
			'title'  => array(
				array( 'plain_text' => 'Test Page' ),
			),
		);
	}

	/**
	 * Create Notion page properties without parent (root page)
	 *
	 * @return array Page properties array.
	 */
	public static function create_root_page_properties(): array {
		return array(
			'parent' => array(
				'type'         => 'workspace',
				'workspace'    => true,
			),
			'title'  => array(
				array( 'plain_text' => 'Root Page' ),
			),
		);
	}

	/**
	 * Create mock menu items
	 *
	 * @param int  $count       Number of items to create.
	 * @param bool $notion_synced Whether items are Notion-synced.
	 * @return array<\stdClass> Array of mock menu items.
	 */
	public static function create_mock_menu_items( int $count, bool $notion_synced = true ): array {
		$items = array();
		for ( $i = 1; $i <= $count; $i++ ) {
			$items[] = (object) array(
				'ID'               => 100 + $i,
				'menu_item_parent' => 0,
				'object_id'        => $i,
				'object'           => 'page',
				'type'             => 'post_type',
				'title'            => "Menu Item $i",
			);
		}
		return $items;
	}

	/**
	 * Get test scenario for ID format bug
	 *
	 * Returns test data demonstrating the bug where parent IDs stored
	 * in different formats (with/without dashes) weren't being matched.
	 *
	 * @return array Test scenario data.
	 */
	public static function get_id_format_bug_scenario(): array {
		$page_ids = self::get_notion_page_ids();

		return array(
			'description' => 'Child pages with parent IDs stored in different formats',
			'parent_id'   => $page_ids['root_1_with_dashes'], // Query uses this
			'children'    => array(
				// Child 1: parent stored WITHOUT dashes (normalized)
				array(
					'post_id'           => 101,
					'notion_page_id'    => $page_ids['child_1_normalized'],
					'parent_stored_as'  => $page_ids['root_1_normalized'], // Stored without dashes
				),
				// Child 2: parent stored WITH dashes
				array(
					'post_id'           => 102,
					'notion_page_id'    => $page_ids['child_2_normalized'],
					'parent_stored_as'  => $page_ids['root_1_with_dashes'], // Stored with dashes
				),
			),
			'expected_result' => 'Both children should be found regardless of ID format',
		);
	}

	/**
	 * Normalize Notion ID (remove dashes)
	 *
	 * @param string $notion_id Notion page ID.
	 * @return string Normalized ID without dashes.
	 */
	public static function normalize_notion_id( string $notion_id ): string {
		return str_replace( '-', '', $notion_id );
	}

	/**
	 * Format Notion ID with dashes (UUID format)
	 *
	 * @param string $notion_id Notion page ID (with or without dashes).
	 * @return string Formatted ID with dashes (8-4-4-4-12 pattern).
	 */
	public static function format_notion_id_with_dashes( string $notion_id ): string {
		$normalized = self::normalize_notion_id( $notion_id );

		if ( strlen( $normalized ) !== 32 ) {
			return $notion_id; // Invalid length, return as-is
		}

		return substr( $normalized, 0, 8 ) . '-' .
				substr( $normalized, 8, 4 ) . '-' .
				substr( $normalized, 12, 4 ) . '-' .
				substr( $normalized, 16, 4 ) . '-' .
				substr( $normalized, 20 );
	}
}<|MERGE_RESOLUTION|>--- conflicted
+++ resolved
@@ -36,10 +36,10 @@
 			'root_2_with_dashes'  => 'abc123de-f456-7890-1234-5678901234ab',
 
 			// Child pages
-			'child_1_normalized'  => '1111a222b333c444d555e666f777g888',
-			'child_1_with_dashes' => '1111a222-b333-c444-d555-e666f777g888',
-			'child_2_normalized'  => '9999h888i777j666k555l444m333n222',
-			'child_2_with_dashes' => '9999h888-i777-j666-k555-l444m333n222',
+			'child_1_normalized'  => '11112222333344445555666677778888',
+			'child_1_with_dashes' => '11112222-3333-4444-5555-666677778888',
+			'child_2_normalized'  => '99998888777766665555444433332222',
+			'child_2_with_dashes' => '99998888-7777-6666-5555-444433332222',
 
 			// Grandchild pages
 			'grandchild_1_normalized'  => 'aaaabbbbccccddddeeeeffffgggghhh',
@@ -99,11 +99,11 @@
 				'title'           => 'Root Page',
 				'order'           => 0,
 				'children'        => array(
-					'1111a222b333c444d555e666f777g888',
-					'9999h888i777j666k555l444m333n222',
+					'11112222333344445555666677778888',
+					'99998888777766665555444433332222',
 				),
 			),
-			'1111a222b333c444d555e666f777g888' => array(
+			'11112222333344445555666677778888' => array(
 				'post_id'         => 101,
 				'parent_page_id'  => '2634dac9b96e813da15efd85567b68ff',
 				'parent_post_id'  => 100,
@@ -111,12 +111,8 @@
 				'order'           => 0,
 				'children'        => array(),
 			),
-<<<<<<< HEAD
-			'9999h888i777j666k555l444m333n222' => array(
-=======
 			// phpcs:ignore Universal.Arrays.DuplicateArrayKey.Found -- False positive: these are distinct string keys
 			'99998888777766665555444433332222' => array(
->>>>>>> 8c3770da
 				'post_id'         => 102,
 				'parent_page_id'  => '2634dac9b96e813da15efd85567b68ff',
 				'parent_post_id'  => 100,
@@ -140,9 +136,9 @@
 				'parent_post_id'  => null,
 				'title'           => 'Root Page',
 				'order'           => 0,
-				'children'        => array( '1111p222q333r444s555t666u777v888' ),
-			),
-			'1111p222q333r444s555t666u777v888' => array(
+				'children'        => array( '11112222333344445555666677778888' ),
+			),
+			'11112222333344445555666677778888' => array(
 				'post_id'         => 101,
 				'parent_page_id'  => '2634dac9b96e813da15efd85567b68ff',
 				'parent_post_id'  => 100,
@@ -152,7 +148,7 @@
 			),
 			'aaaabbbbccccddddeeeeffffgggghhh' => array(
 				'post_id'         => 102,
-				'parent_page_id'  => '1111p222q333r444s555t666u777v888',
+				'parent_page_id'  => '11112222333344445555666677778888',
 				'parent_post_id'  => 101,
 				'title'           => 'Grandchild Page',
 				'order'           => 0,
@@ -177,9 +173,9 @@
 				'parent_post_id'  => null,
 				'title'           => 'Documentation',
 				'order'           => 0,
-				'children'        => array( 'aaaa1111bbbb2222cccc3333dddd4444' ),
-			),
-			'aaaa1111bbbb2222cccc3333dddd4444' => array(
+				'children'        => array( '11112222333344445555666677778888' ),
+			),
+			'11112222333344445555666677778888' => array(
 				'post_id'         => 101,
 				'parent_page_id'  => '2634dac9b96e813da15efd85567b68ff',
 				'parent_post_id'  => 100,
@@ -195,14 +191,10 @@
 				'parent_post_id'  => null,
 				'title'           => 'API Reference',
 				'order'           => 1,
-				'children'        => array( 'eeee5555ffff6666gggg7777hhhh8888' ),
-			),
-<<<<<<< HEAD
-			'eeee5555ffff6666gggg7777hhhh8888' => array(
-=======
+				'children'        => array( '99998888777766665555444433332222' ),
+			),
 			// phpcs:ignore Universal.Arrays.DuplicateArrayKey.Found -- False positive: these are distinct string keys
 			'99998888777766665555444433332222' => array(
->>>>>>> 8c3770da
 				'post_id'         => 201,
 				'parent_page_id'  => 'abc123def456789012345678901234ab',
 				'parent_post_id'  => 200,

<?xml version="1.0"?>
<ruleset name="Notion-WP Plugin Coding Standards">
	<description>WordPress Coding Standards for Notion-WP Plugin</description>

	<!-- What to scan -->
	<file>./plugin</file>
	<file>./tests</file>

	<!-- Exclude patterns -->
	<exclude-pattern>*/vendor/*</exclude-pattern>
	<exclude-pattern>*/node_modules/*</exclude-pattern>
	<exclude-pattern>*/build/*</exclude-pattern>
	<exclude-pattern>*/dist/*</exclude-pattern>
	<exclude-pattern>*.min.js</exclude-pattern>
	<exclude-pattern>*.asset.php</exclude-pattern>
<<<<<<< HEAD
	<!-- Exclude example/sample files -->
	<exclude-pattern>*/ENQUEUE-SNIPPET.php</exclude-pattern>
=======
	<exclude-pattern>*/ENQUEUE-SNIPPET.php</exclude-pattern>
	<exclude-pattern>tests/bootstrap.php</exclude-pattern>
>>>>>>> 492de9bc
	<exclude-pattern>*/settings-sample.php</exclude-pattern>

	<!-- How to scan -->
	<arg value="sp"/> <!-- Show sniff and progress -->
	<arg name="basepath" value="./"/> <!-- Strip the file paths down to the relevant bit -->
	<arg name="colors"/>
	<arg name="extensions" value="php"/>
	<arg name="parallel" value="8"/> <!-- Enables parallel processing when available for faster checks -->

	<!-- Rules: Check PHP version compatibility -->
	<config name="testVersion" value="8.0-"/>

	<!-- Rules: WordPress Coding Standards -->
	<!-- https://github.com/WordPress/WordPress-Coding-Standards -->
	<!-- Note: This project uses PSR-4 autoloading, so some WordPress naming conventions are excluded -->
	<rule ref="WordPress-Core">
		<!-- Allow short array syntax [] instead of array() -->
		<exclude name="Generic.Arrays.DisallowShortArraySyntax"/>
		<exclude name="Universal.Arrays.DisallowShortArraySyntax"/>
<<<<<<< HEAD
		<!-- Exclude file naming rules - we use PSR-4 autoloading -->
		<exclude name="WordPress.Files.FileName.InvalidClassFileName"/>
		<exclude name="WordPress.Files.FileName.NotHyphenatedLowercase"/>
=======
		<!-- Disable file naming rules for PSR-4 autoloaded classes -->
		<exclude name="WordPress.Files.FileName.NotHyphenatedLowercase"/>
		<exclude name="WordPress.Files.FileName.InvalidClassFileName"/>
>>>>>>> 492de9bc
	</rule>

	<rule ref="WordPress-Docs"/>

	<rule ref="WordPress-Extra">
		<!-- We prefer short array syntax -->
		<exclude name="Universal.Arrays.DisallowShortArraySyntax"/>
	</rule>

	<!-- Enforce PSR-4 autoloading standard for class files -->
	<rule ref="PSR1.Classes.ClassDeclaration"/>

	<!-- Check for PHP cross-version compatibility -->
	<rule ref="PHPCompatibility">
		<!-- WordPress minimum is PHP 7.4, we're targeting 8.0+ -->
		<exclude name="PHPCompatibility.FunctionUse.ArgumentFunctionsReportCurrentValue"/>
	</rule>

	<!-- File Size Limit: Maximum 500 lines per file -->
	<!-- This is a CRITICAL requirement from principles.md -->
	<rule ref="Generic.Files.LineLength">
		<properties>
			<!-- Soft limit for line length -->
			<property name="lineLimit" value="120"/>
			<!-- Hard limit for line length -->
			<property name="absoluteLineLimit" value="150"/>
		</properties>
	</rule>

<<<<<<< HEAD
	<!-- Note: File size limit (500 lines) is enforced by GitHub Actions workflow -->
	<!-- The Generic.Files.LineCount sniff is not available in PHPCS, so we use a separate check -->
=======
	<!-- Enforce maximum file size -->
	<!-- Note: Generic.Files.LineCount doesn't exist in standard PHPCS -->
	<!-- File size limit is enforced via GitHub Actions workflow instead -->
	<!-- See .github/workflows/lint.yml file-size-check job -->
>>>>>>> 492de9bc

	<!-- Additional strict rules for code quality -->
	<rule ref="Generic.CodeAnalysis.EmptyStatement"/>
	<rule ref="Generic.CodeAnalysis.UnconditionalIfStatement"/>
	<rule ref="Generic.CodeAnalysis.UnnecessaryFinalModifier"/>
	<rule ref="Generic.CodeAnalysis.UselessOverridingMethod"/>
	<rule ref="Generic.Commenting.Todo"/>
	<rule ref="Generic.Commenting.Fixme"/>

	<!-- Disable overly strict inline comment punctuation rule -->
	<!-- While proper punctuation is good practice, enforcing it creates busywork without improving code quality -->
	<rule ref="Squiz.Commenting.InlineComment.InvalidEndChar">
		<severity>0</severity>
	</rule>

	<!-- Disable cosmetic alignment rules - all auto-fixable with phpcbf -->
	<!-- These create noise without improving code quality and can be fixed in batch later -->
	<rule ref="Generic.Formatting.MultipleStatementAlignment">
		<severity>0</severity>
	</rule>
	<rule ref="WordPress.Arrays.MultipleStatementAlignment">
		<severity>0</severity>
	</rule>

	<!-- Disable strict translation literal check - allows variables in translation functions -->
	<!-- This is needed for dynamic message construction while maintaining i18n support -->
	<rule ref="WordPress.WP.I18n.NonSingularStringLiteralText">
		<severity>0</severity>
	</rule>

	<!-- WordPress-specific adjustments -->
	<rule ref="WordPress.WP.I18n">
		<properties>
			<!-- Set your plugin text domain -->
			<property name="text_domain" type="array">
				<element value="notion-wp"/>
			</property>
		</properties>
	</rule>

	<!-- Verify WordPress minimum version compatibility -->
	<rule ref="WordPress.WP.DeprecatedFunctions">
		<properties>
			<property name="minimum_wp_version" value="6.0"/>
		</properties>
	</rule>

	<!-- Enforce nonce verification for forms -->
	<rule ref="WordPress.Security.NonceVerification"/>

	<!-- Enforce sanitization and escaping -->
	<rule ref="WordPress.Security.ValidatedSanitizedInput"/>
	<rule ref="WordPress.Security.EscapeOutput"/>

	<!-- Database queries must be prepared -->
	<rule ref="WordPress.DB.PreparedSQL"/>
	<rule ref="WordPress.DB.DirectDatabaseQuery"/>

	<!-- Disallow dangerous functions -->
	<rule ref="WordPress.PHP.DiscouragedPHPFunctions"/>
	<rule ref="WordPress.WP.AlternativeFunctions"/>

	<!-- Naming conventions -->
	<!-- Note: Allow both PSR-4 namespace (NotionSync) and WordPress-style prefixes (notion_wp, notion_sync) -->
	<rule ref="WordPress.NamingConventions.PrefixAllGlobals">
		<properties>
			<property name="prefixes" type="array">
				<element value="notion_wp"/>
				<element value="NOTION_WP"/>
<<<<<<< HEAD
				<element value="notion_sync"/>
				<element value="NOTION_SYNC"/>
				<element value="NotionSync"/>
=======
				<element value="NotionSync"/>
				<element value="NotionWP"/>
				<element value="notion_sync"/>
				<element value="NOTION_SYNC"/>
>>>>>>> 492de9bc
			</property>
		</properties>
	</rule>

	<!-- Allow modern PHP features -->
	<rule ref="PSR12.Properties.ConstantVisibility"/>
	<rule ref="PSR12.Classes.ClassInstantiation"/>

	<!-- Performance: Disallow slow functions in loops -->
	<rule ref="Squiz.PHP.DisallowMultipleAssignments"/>
</ruleset><|MERGE_RESOLUTION|>--- conflicted
+++ resolved
@@ -13,13 +13,9 @@
 	<exclude-pattern>*/dist/*</exclude-pattern>
 	<exclude-pattern>*.min.js</exclude-pattern>
 	<exclude-pattern>*.asset.php</exclude-pattern>
-<<<<<<< HEAD
 	<!-- Exclude example/sample files -->
 	<exclude-pattern>*/ENQUEUE-SNIPPET.php</exclude-pattern>
-=======
-	<exclude-pattern>*/ENQUEUE-SNIPPET.php</exclude-pattern>
 	<exclude-pattern>tests/bootstrap.php</exclude-pattern>
->>>>>>> 492de9bc
 	<exclude-pattern>*/settings-sample.php</exclude-pattern>
 
 	<!-- How to scan -->
@@ -39,15 +35,9 @@
 		<!-- Allow short array syntax [] instead of array() -->
 		<exclude name="Generic.Arrays.DisallowShortArraySyntax"/>
 		<exclude name="Universal.Arrays.DisallowShortArraySyntax"/>
-<<<<<<< HEAD
-		<!-- Exclude file naming rules - we use PSR-4 autoloading -->
-		<exclude name="WordPress.Files.FileName.InvalidClassFileName"/>
-		<exclude name="WordPress.Files.FileName.NotHyphenatedLowercase"/>
-=======
 		<!-- Disable file naming rules for PSR-4 autoloaded classes -->
 		<exclude name="WordPress.Files.FileName.NotHyphenatedLowercase"/>
 		<exclude name="WordPress.Files.FileName.InvalidClassFileName"/>
->>>>>>> 492de9bc
 	</rule>
 
 	<rule ref="WordPress-Docs"/>
@@ -77,15 +67,10 @@
 		</properties>
 	</rule>
 
-<<<<<<< HEAD
-	<!-- Note: File size limit (500 lines) is enforced by GitHub Actions workflow -->
-	<!-- The Generic.Files.LineCount sniff is not available in PHPCS, so we use a separate check -->
-=======
 	<!-- Enforce maximum file size -->
 	<!-- Note: Generic.Files.LineCount doesn't exist in standard PHPCS -->
 	<!-- File size limit is enforced via GitHub Actions workflow instead -->
 	<!-- See .github/workflows/lint.yml file-size-check job -->
->>>>>>> 492de9bc
 
 	<!-- Additional strict rules for code quality -->
 	<rule ref="Generic.CodeAnalysis.EmptyStatement"/>
@@ -155,16 +140,10 @@
 			<property name="prefixes" type="array">
 				<element value="notion_wp"/>
 				<element value="NOTION_WP"/>
-<<<<<<< HEAD
-				<element value="notion_sync"/>
-				<element value="NOTION_SYNC"/>
-				<element value="NotionSync"/>
-=======
 				<element value="NotionSync"/>
 				<element value="NotionWP"/>
 				<element value="notion_sync"/>
 				<element value="NOTION_SYNC"/>
->>>>>>> 492de9bc
 			</property>
 		</properties>
 	</rule>

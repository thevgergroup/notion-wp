# WordPress Plugin Development - Root .gitignore

# Environment files (worktree-specific, never commit)
.env

# Database dumps
*.sql
dump-*.sql

# WordPress debug log
debug.log
wp-content/debug.log

# OS files
.DS_Store
Thumbs.db
*.swp
*.swo
*~

# IDE and editor files
.idea/
.vscode/
*.sublime-project
*.sublime-workspace
.project
.settings/

# Node.js (if building assets)
node_modules/
npm-debug.log
yarn-error.log
.npm/
.yarn/

# PHP
vendor/
composer.lock
*.phar

# Build artifacts
build/
dist/
*.zip

# Testing
.phpunit.result.cache
tests/_output/
coverage/
.coverage

# Linting caches
.php-cs-fixer.cache
.phpcs-cache
.stylelintcache
.eslintcache

<<<<<<< HEAD
# Serena MCP cache and ignore file (copied from main, not committed)
.serena/
.serenaignore
=======
# Serena MCP cache
.serena/
>>>>>>> 763cac9b

# Temporary files
tmp/
temp/
*.tmp

# Backup files
*.bak
*.backup
*~

# Worktree directories
/worktrees/
/plugin/vendor
/composer.phar<|MERGE_RESOLUTION|>--- conflicted
+++ resolved
@@ -55,14 +55,8 @@
 .stylelintcache
 .eslintcache
 
-<<<<<<< HEAD
-# Serena MCP cache and ignore file (copied from main, not committed)
-.serena/
-.serenaignore
-=======
 # Serena MCP cache
 .serena/
->>>>>>> 763cac9b
 
 # Temporary files
 tmp/

#!/bin/sh
. "$(dirname "$0")/_/husky.sh"

# Notion-WP Plugin Pre-commit Hook
# This hook runs linters and formatters before allowing a commit
# It will auto-fix what it can and block commits on failures

echo "Running pre-commit checks..."

# Get list of staged files
STAGED_PHP_FILES=$(git diff --cached --name-only --diff-filter=ACM | grep '\.php$' || true)
STAGED_JS_FILES=$(git diff --cached --name-only --diff-filter=ACM | grep '\.[jt]sx\?$' || true)
STAGED_CSS_FILES=$(git diff --cached --name-only --diff-filter=ACM | grep '\.(css|scss|sass)$' || true)

# Track if we have any failures
HAS_ERRORS=0

# PHP Linting
if [ -n "$STAGED_PHP_FILES" ]; then
	echo ""
	echo "📝 Checking PHP files..."

<<<<<<< HEAD
	# Run PHPCS (check only - matches GitHub Actions)
	# Note: PHP-CS-Fixer is NOT run because it conflicts with WordPress Coding Standards
	echo "  → Running PHP_CodeSniffer..."
	if ! php composer.phar lint:phpcs 2>&1 | grep -v "Registering sniffs" | grep -v "Creating file list"; then
=======
	# Run PHP-CS-Fixer (auto-fix)
	echo "  → Running PHP-CS-Fixer (auto-fix)..."
	if ! php composer.phar lint:fix:quiet 2>&1 | grep -v "Loaded config" | grep -v "Using cache file"; then
		echo "  ✗ PHP-CS-Fixer failed"
		HAS_ERRORS=1
	else
		echo "  ✓ PHP-CS-Fixer passed"
		# Re-add fixed files to staging
		echo "$STAGED_PHP_FILES" | xargs git add
	fi

	# Run PHPCS (check only)
	echo "  → Running PHP_CodeSniffer..."
	if ! php composer.phar lint:phpcs:quiet 2>&1 | grep -v "Registering sniffs" | grep -v "Creating file list"; then
>>>>>>> 763cac9b
		echo "  ✗ PHPCS found issues"
		echo "  💡 Run 'php composer.phar lint:phpcs' to see details"
		HAS_ERRORS=1
	else
		echo "  ✓ PHPCS passed"
	fi

	# Run PHPStan (static analysis - matches GitHub Actions)
	echo "  → Running PHPStan..."
<<<<<<< HEAD
	if ! php composer.phar lint:phpstan 2>&1 | grep -v "Note:"; then
=======
	if ! php composer.phar lint:phpstan:quiet 2>&1 | grep -v "Note:"; then
>>>>>>> 763cac9b
		echo "  ✗ PHPStan found issues"
		echo "  💡 Run 'php composer.phar lint:phpstan' to see details"
		HAS_ERRORS=1
	else
		echo "  ✓ PHPStan passed"
	fi
fi

# JavaScript/TypeScript Linting
if [ -n "$STAGED_JS_FILES" ]; then
	echo ""
	echo "📝 Checking JavaScript/TypeScript files..."

	# Run ESLint (auto-fix)
	echo "  → Running ESLint (auto-fix)..."
	if ! npm run lint:js:fix --silent 2>&1 | grep -v "eslintrc"; then
		echo "  ✗ ESLint found issues"
		HAS_ERRORS=1
	else
		echo "  ✓ ESLint passed"
		# Re-add fixed files to staging
		echo "$STAGED_JS_FILES" | xargs git add
	fi

	# Run Prettier (auto-fix)
	echo "  → Running Prettier (auto-fix)..."
	echo "$STAGED_JS_FILES" | xargs npx prettier --write --loglevel warn
	echo "$STAGED_JS_FILES" | xargs git add
	echo "  ✓ Prettier passed"
fi

# Note: Stylelint is disabled to match GitHub Actions configuration
# (stylelint-config-wordpress has version compatibility issues)

# Check if any errors occurred
if [ $HAS_ERRORS -ne 0 ]; then
	echo ""
	echo "❌ Pre-commit checks failed. Please fix the errors above and try again."
	echo ""
	echo "💡 Tips:"
<<<<<<< HEAD
	echo "  • Run 'php composer.phar lint:phpcs' to see PHP CodeSniffer errors"
	echo "  • Run 'php composer.phar lint:phpstan' to see PHPStan errors"
	echo "  • Run 'npm run lint:js' to see ESLint errors"
	echo "  • Run 'npm run format:check' to check Prettier formatting"
=======
	echo "  • Run 'php composer.phar lint:fix' to auto-fix PHP issues"
	echo "  • Run 'npm run lint:fix' to auto-fix JS/CSS issues"
	echo "  • Run 'php composer.phar lint' or 'npm run lint' to see detailed errors"
>>>>>>> 763cac9b
	echo ""
	exit 1
fi

echo ""
echo "✅ All pre-commit checks passed!"
echo ""
exit 0<|MERGE_RESOLUTION|>--- conflicted
+++ resolved
@@ -20,12 +20,6 @@
 	echo ""
 	echo "📝 Checking PHP files..."
 
-<<<<<<< HEAD
-	# Run PHPCS (check only - matches GitHub Actions)
-	# Note: PHP-CS-Fixer is NOT run because it conflicts with WordPress Coding Standards
-	echo "  → Running PHP_CodeSniffer..."
-	if ! php composer.phar lint:phpcs 2>&1 | grep -v "Registering sniffs" | grep -v "Creating file list"; then
-=======
 	# Run PHP-CS-Fixer (auto-fix)
 	echo "  → Running PHP-CS-Fixer (auto-fix)..."
 	if ! php composer.phar lint:fix:quiet 2>&1 | grep -v "Loaded config" | grep -v "Using cache file"; then
@@ -40,7 +34,6 @@
 	# Run PHPCS (check only)
 	echo "  → Running PHP_CodeSniffer..."
 	if ! php composer.phar lint:phpcs:quiet 2>&1 | grep -v "Registering sniffs" | grep -v "Creating file list"; then
->>>>>>> 763cac9b
 		echo "  ✗ PHPCS found issues"
 		echo "  💡 Run 'php composer.phar lint:phpcs' to see details"
 		HAS_ERRORS=1
@@ -50,11 +43,7 @@
 
 	# Run PHPStan (static analysis - matches GitHub Actions)
 	echo "  → Running PHPStan..."
-<<<<<<< HEAD
-	if ! php composer.phar lint:phpstan 2>&1 | grep -v "Note:"; then
-=======
 	if ! php composer.phar lint:phpstan:quiet 2>&1 | grep -v "Note:"; then
->>>>>>> 763cac9b
 		echo "  ✗ PHPStan found issues"
 		echo "  💡 Run 'php composer.phar lint:phpstan' to see details"
 		HAS_ERRORS=1
@@ -95,16 +84,9 @@
 	echo "❌ Pre-commit checks failed. Please fix the errors above and try again."
 	echo ""
 	echo "💡 Tips:"
-<<<<<<< HEAD
-	echo "  • Run 'php composer.phar lint:phpcs' to see PHP CodeSniffer errors"
-	echo "  • Run 'php composer.phar lint:phpstan' to see PHPStan errors"
-	echo "  • Run 'npm run lint:js' to see ESLint errors"
-	echo "  • Run 'npm run format:check' to check Prettier formatting"
-=======
 	echo "  • Run 'php composer.phar lint:fix' to auto-fix PHP issues"
 	echo "  • Run 'npm run lint:fix' to auto-fix JS/CSS issues"
 	echo "  • Run 'php composer.phar lint' or 'npm run lint' to see detailed errors"
->>>>>>> 763cac9b
 	echo ""
 	exit 1
 fi

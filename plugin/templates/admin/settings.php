<?php
/**
 * Settings Page Template
 *
 * Template for the Notion Sync settings page.
 * Displays connection form or workspace information based on connection status.
 *
 * @package NotionSync
 * @since 0.1.0
 *
 * Available variables:
 * @var bool                                         $is_connected     Whether user is connected to Notion.
 * @var array                                        $workspace_info   Workspace information array.
 * @var \NotionSync\Admin\PagesListTable|null        $list_table       Pages list table instance.
 * @var \NotionSync\Admin\DatabasesListTable|null    $databases_table  Databases list table instance.
 * @var string                                       $current_tab      Current active tab.
 * @var string                                       $error_message    Error message to display (if any).
 */

// Exit if accessed directly.
if ( ! defined( 'ABSPATH' ) ) {
	exit;
}
?>

<div class="wrap">
	<h1><?php echo esc_html( get_admin_page_title() ); ?></h1>

	<?php settings_errors( 'notion_sync' ); ?>

	<?php if ( ! empty( $error_message ) ) : ?>
		<div class="notice notice-warning is-dismissible">
			<p>
				<strong><?php esc_html_e( 'Warning:', 'notion-wp' ); ?></strong>
				<?php echo esc_html( $error_message ); ?>
			</p>
		</div>
	<?php endif; ?>

	<div class="notion-sync-settings">

		<?php if ( ! $is_connected ) : ?>

			<!-- Connection Form -->
			<div class="card connection-card">
				<h2><?php esc_html_e( 'Connect to Notion', 'notion-wp' ); ?></h2>

				<p>
					<?php
					echo wp_kses(
						__( 'To get started, you need to create a Notion integration and obtain an API token.', 'notion-wp' ),
						array()
					);
					?>
				</p>

				<ol style="margin-left: 20px; line-height: 1.8;">
					<li>
						<?php
						printf(
						/* translators: %s: URL to Notion integrations page */
							wp_kses(
							/* translators: %s: URL to Notion integrations page */
								__(
									// phpcs:ignore Generic.Files.LineLength.MaxExceeded
									'Visit <a href="%s" target="_blank" rel="noopener noreferrer">Notion Integrations</a> and create a new integration.',
									'notion-wp'
								),
								array(
									'a' => array(
										'href'   => array(),
										'target' => array(),
										'rel'    => array(),
									),
								)
							),
							esc_url( 'https://www.notion.com/my-integrations' )
						);

						?>
					</li>
					<li>
						<?php esc_html_e( 'Copy the "Internal Integration Token" (starts with "secret_").', 'notion-wp' ); ?>
					</li>
					<li>
						<?php esc_html_e( 'Paste the token below and click "Connect to Notion".', 'notion-wp' ); ?>
					</li>
					<li>
						<?php esc_html_e( 'Share your Notion pages with the integration to grant access.', 'notion-wp' ); ?>
					</li>
				</ol>

				<form method="post" action="<?php echo esc_url( admin_url( 'admin-post.php' ) ); ?>" style="margin-top: 20px;">
					<input type="hidden" name="action" value="notion_sync_connect">
					<?php wp_nonce_field( 'notion_sync_connect', 'notion_sync_connect_nonce' ); ?>

					<table class="form-table" role="presentation">
						<tbody>
							<tr>
								<th scope="row">
									<label for="notion_token">
										<?php esc_html_e( 'Notion API Token', 'notion-wp' ); ?>
									</label>
								</th>
								<td>
									<input
										type="password"
										name="notion_token"
										id="notion_token"
										class="regular-text"
										style="font-family: monospace; width: 100%; max-width: 500px;"
										placeholder="secret_xxxxxxxxxxxxxxxxxxxxxxxxxxxxxxxxxxxxxxxx"
										required
										autocomplete="off"
									>
									<p class="description">
										<?php
										esc_html_e(
											'Your Notion Internal Integration Token. Starts with "secret_".',
											'notion-wp'
										);
										?>
									</p>
								</td>
							</tr>
						</tbody>
					</table>

					<p class="submit">
						<button type="submit" class="button button-primary button-large">
							<?php esc_html_e( 'Connect to Notion', 'notion-wp' ); ?>
						</button>
					</p>
				</form>
			</div>

		<?php else : ?>

			<!-- Tab Navigation -->
			<?php
			$pages_url      = add_query_arg( 'tab', 'pages', admin_url( 'admin.php?page=notion-sync' ) );
			$databases_url  = add_query_arg( 'tab', 'databases', admin_url( 'admin.php?page=notion-sync' ) );
			$navigation_url = add_query_arg( 'tab', 'navigation', admin_url( 'admin.php?page=notion-sync' ) );
			$settings_url   = add_query_arg( 'tab', 'settings', admin_url( 'admin.php?page=notion-sync' ) );
			?>
			<h2 class="nav-tab-wrapper">
				<a href="<?php echo esc_url( $pages_url ); ?>"
					class="nav-tab <?php echo 'pages' === $current_tab ? 'nav-tab-active' : ''; ?>">
					<?php esc_html_e( 'Pages', 'notion-wp' ); ?>
				</a>
				<a href="<?php echo esc_url( $databases_url ); ?>"
					class="nav-tab <?php echo 'databases' === $current_tab ? 'nav-tab-active' : ''; ?>">
					<?php esc_html_e( 'Databases', 'notion-wp' ); ?>
				</a>
				<a href="<?php echo esc_url( $navigation_url ); ?>"
					class="nav-tab <?php echo 'navigation' === $current_tab ? 'nav-tab-active' : ''; ?>">
					<?php esc_html_e( 'Navigation', 'notion-wp' ); ?>
				</a>
				<a href="<?php echo esc_url( $settings_url ); ?>"
					class="nav-tab <?php echo 'settings' === $current_tab ? 'nav-tab-active' : ''; ?>">
					<?php esc_html_e( 'Settings', 'notion-wp' ); ?>
				</a>
			</h2>

			<?php if ( 'databases' === $current_tab ) : ?>

				<!-- Databases Tab Content -->
				<div id="notion-sync-dashboard"></div>
				<div id="notion-sync-messages" style="margin-top: 20px;"></div>

				<?php if ( null !== $databases_table && ! empty( $databases_table->items ) ) : ?>
					<div class="card" style="margin-top: 20px;">
						<form method="post">
							<?php $databases_table->display(); ?>
						</form>
					</div>
				<?php else : ?>
					<div class="card" style="margin-top: 20px;">
						<h2><?php esc_html_e( 'No Databases Found', 'notion-wp' ); ?></h2>
						<p>
							<?php
							esc_html_e(
								'No databases are currently accessible by this integration.',
								'notion-wp'
							);
							?>
						</p>
						<p>
							<?php esc_html_e( 'To grant access to your Notion databases:', 'notion-wp' ); ?>
						</p>
						<ol style="margin-left: 20px; line-height: 1.8;">
							<li><?php esc_html_e( 'Open a database in Notion', 'notion-wp' ); ?></li>
							<li><?php esc_html_e( 'Click the "..." menu in the top right', 'notion-wp' ); ?></li>
							<li><?php esc_html_e( 'Select "Add connections"', 'notion-wp' ); ?></li>
							<li><?php esc_html_e( 'Choose your integration from the list', 'notion-wp' ); ?></li>
						</ol>
					</div>
				<?php endif; ?>

			<?php elseif ( 'navigation' === $current_tab ) : ?>

				<!-- Navigation Tab Content -->

				<?php
				// Check if current theme supports menus.
				$notionwp_theme_supports_menus = current_theme_supports( 'menus' );
				$notionwp_menu_locations       = get_registered_nav_menus();
				?>

				<?php if ( ! $notionwp_theme_supports_menus || empty( $notionwp_menu_locations ) ) : ?>
					<!-- Theme Menu Support Warning -->
					<div class="notice notice-warning inline" style="margin-top: 20px;">
						<h3><?php esc_html_e( 'Theme Does Not Support Navigation Menus', 'notion-wp' ); ?></h3>
						<p>
							<?php
							esc_html_e(
								// phpcs:ignore Generic.Files.LineLength.MaxExceeded
								'Your current theme does not register any menu locations. While the plugin can still create WordPress menus from your Notion page hierarchy, you will not be able to assign them to your theme without additional configuration.',
								'notion-wp'
							);
							?>
						</p>
						<p><strong><?php esc_html_e( 'Options:', 'notion-wp' ); ?></strong></p>
						<ul style="margin-left: 20px; list-style: disc;">
							<li>
								<?php
								esc_html_e(
									// phpcs:ignore Generic.Files.LineLength.MaxExceeded
									'Switch to a theme that supports navigation menus (most modern WordPress themes do)',
									'notion-wp'
								);
								?>
							</li>
							<li>
								<?php
								/* translators: %s: URL to WordPress theme customization docs */
								$menu_docs_message = __(
									// phpcs:ignore Generic.Files.LineLength.MaxExceeded
									'Add menu support to your current theme by following <a href="%s" target="_blank" rel="noopener noreferrer">WordPress theme customization documentation</a>',
									'notion-wp'
								);
								printf(
									wp_kses(
<<<<<<< HEAD
										$menu_docs_message,
=======
										/* translators: %s: URL to WordPress theme customization docs */
										__( 'Add menu support to your current theme by following <a href="%s" target="_blank" rel="noopener noreferrer">WordPress theme customization documentation</a>', 'notion-wp' ), // phpcs:ignore Generic.Files.LineLength.MaxExceeded
>>>>>>> 8c3770da
										array(
											'a' => array(
												'href'   => array(),
												'target' => array(),
												'rel'    => array(),
											),
										)
									),
									esc_url( 'https://developer.wordpress.org/themes/functionality/navigation-menus/' )
								);
								?>
							</li>
							<li>
								<?php
								esc_html_e(
									'Use a plugin like Max Mega Menu or WP Navigation Menu to add menu functionality',
									'notion-wp'
								);
								?>
							</li>
							<li>
								<?php
								esc_html_e(
									'Display the menu using a shortcode or widget (if your theme supports widgets)',
									'notion-wp'
								);
								?>
							</li>
						</ul>
						<p>
							<?php
							esc_html_e(
								'You can still sync menus below, and they will be ready to use once you configure menu support in your theme.',
								'notion-wp'
							);
							?>
						</p>
					</div>
				<?php endif; ?>

				<!-- Menu Sync Configuration -->
				<div class="card" style="margin-top: 20px;">
					<h2><?php esc_html_e( 'Menu Sync Configuration', 'notion-wp' ); ?></h2>

					<p>
						<?php
						esc_html_e(
							// phpcs:ignore Generic.Files.LineLength.MaxExceeded
							'Configure how Notion page hierarchies are synchronized to WordPress navigation menus. When enabled, the plugin will automatically create and maintain a WordPress menu based on your Notion page structure.',
							'notion-wp'
						);
						?>
					</p>

					<form method="post" action="<?php echo esc_url( admin_url( 'admin-post.php' ) ); ?>" style="margin-top: 20px;">
						<input type="hidden" name="action" value="notion_sync_save_navigation_settings">
						<?php wp_nonce_field( 'notion_sync_navigation_settings', 'notion_sync_navigation_settings_nonce' ); ?>

						<table class="form-table" role="presentation">
							<tbody>
								<tr>
									<th scope="row">
										<?php esc_html_e( 'Enable Menu Sync', 'notion-wp' ); ?>
									</th>
									<td>
										<fieldset>
											<label for="notion_sync_menu_enabled">
												<input
													type="checkbox"
													name="notion_sync_menu_enabled"
													id="notion_sync_menu_enabled"
													value="1"
													<?php checked( get_option( 'notion_sync_menu_enabled', true ) ); ?>
												>
												<?php
												esc_html_e(
													'Automatically sync Notion page hierarchy to WordPress menu',
													'notion-wp'
												);
												?>
											</label>
											<p class="description">
												<?php
												esc_html_e(
													// phpcs:ignore Generic.Files.LineLength.MaxExceeded
<<<<<<< HEAD
													'When enabled, the plugin will create and maintain a WordPress navigation menu that mirrors your Notion page structure. Parent-child relationships in Notion will be preserved as menu items and sub-items.',
=======
													'When enabled, the plugin will create and maintain a WordPress navigation menu that mirrors your Notion page structure. ' .
													'Parent-child relationships in Notion will be preserved as menu items and sub-items.',
>>>>>>> 8c3770da
													'notion-wp'
												);
												?>
											</p>
										</fieldset>
									</td>
								</tr>

								<tr>
									<th scope="row">
										<label for="notion_sync_menu_name">
											<?php esc_html_e( 'Menu Name', 'notion-wp' ); ?>
										</label>
									</th>
									<td>
										<input
											type="text"
											name="notion_sync_menu_name"
											id="notion_sync_menu_name"
											class="regular-text"
											value="<?php echo esc_attr( get_option( 'notion_sync_menu_name', 'Notion Navigation' ) ); ?>"
											placeholder="<?php esc_attr_e( 'Notion Navigation', 'notion-wp' ); ?>"
										>
										<p class="description">
											<?php
											esc_html_e(
												// phpcs:ignore Generic.Files.LineLength.MaxExceeded
												'The name of the WordPress menu that will be created. After syncing, go to Appearance → Menus to assign this menu to a theme location (such as Primary Menu or Footer Menu).',
												'notion-wp'
											);
											?>
										</p>
									</td>
								</tr>
							</tbody>
						</table>

						<p class="submit">
							<button type="submit" class="button button-primary">
								<?php esc_html_e( 'Save Navigation Settings', 'notion-wp' ); ?>
							</button>
						</p>
					</form>
				</div>

				<!-- Manual Menu Sync -->
				<div class="card" style="margin-top: 20px;">
					<h2><?php esc_html_e( 'Manual Menu Sync', 'notion-wp' ); ?></h2>

					<p>
						<?php
						esc_html_e(
							'Trigger a manual sync of your Notion page hierarchy to the WordPress menu. ' .
							'This will update the menu structure to match your current Notion workspace.',
							'notion-wp'
						);
						?>
					</p>

					<?php if ( get_option( 'notion_sync_menu_enabled', true ) ) : ?>
						<div id="notion-menu-sync-messages" style="margin-top: 15px;"></div>

						<button
							type="button"
							id="notion-sync-menu-button"
							class="button button-secondary"
							style="margin-top: 15px;"
							data-nonce="<?php echo esc_attr( wp_create_nonce( 'notion_sync_menu_now' ) ); ?>"
						>
							<span class="dashicons dashicons-update" style="margin-top: 3px;"></span>
							<?php esc_html_e( 'Sync Menu Now', 'notion-wp' ); ?>
						</button>

						<p class="description" style="margin-top: 10px;">
							<?php
							esc_html_e(
								'This will fetch your Notion page hierarchy and update the WordPress menu to match. ' .
								'Existing menu items will be preserved if they still exist in Notion.',
								'notion-wp'
							);
							?>
						</p>
					<?php else : ?>
						<div class="notice notice-info inline" style="margin: 15px 0;">
							<p>
								<?php
								esc_html_e(
									// phpcs:ignore Generic.Files.LineLength.MaxExceeded
									'Menu sync is currently disabled. Enable it in the settings above to use manual sync.',
									'notion-wp'
								);
								?>
							</p>
						</div>
					<?php endif; ?>
				</div>

			<?php elseif ( 'settings' === $current_tab ) : ?>

				<!-- Settings Tab Content -->

				<!-- Connection Status -->
				<div class="card connection-card" style="margin-top: 20px;">
					<h2><?php esc_html_e( 'Connection Status', 'notion-wp' ); ?></h2>

					<div style="display: flex; align-items: center; gap: 10px; margin-bottom: 20px;">
						<span class="dashicons dashicons-yes-alt" style="color: #46b450; font-size: 24px;"></span>
						<strong style="color: #46b450; font-size: 16px;">
							<?php esc_html_e( 'Connected to Notion', 'notion-wp' ); ?>
						</strong>
					</div>

					<table class="form-table" role="presentation">
						<tbody>
							<?php if ( ! empty( $workspace_info['workspace_name'] ) ) : ?>
								<tr>
									<th scope="row">
										<?php esc_html_e( 'Workspace', 'notion-wp' ); ?>
									</th>
									<td>
										<strong>
											<?php echo esc_html( $workspace_info['workspace_name'] ); ?>
										</strong>
									</td>
								</tr>
							<?php endif; ?>

							<?php if ( ! empty( $workspace_info['user_name'] ) ) : ?>
								<tr>
									<th scope="row"><?php esc_html_e( 'Integration Name', 'notion-wp' ); ?></th>
									<td><?php echo esc_html( $workspace_info['user_name'] ); ?></td>
								</tr>
							<?php endif; ?>

							<?php if ( ! empty( $workspace_info['bot_id'] ) ) : ?>
								<tr>
									<th scope="row"><?php esc_html_e( 'Integration ID', 'notion-wp' ); ?></th>
									<td><code><?php echo esc_html( $workspace_info['bot_id'] ); ?></code></td>
								</tr>
							<?php endif; ?>
						</tbody>
					</table>

					<form method="post" action="<?php echo esc_url( admin_url( 'admin-post.php' ) ); ?>" style="margin-top: 20px;">
						<input type="hidden" name="action" value="notion_sync_disconnect">
						<?php wp_nonce_field( 'notion_sync_disconnect', 'notion_sync_disconnect_nonce' ); ?>

						<?php
						$disconnect_message = __(
							'Are you sure you want to disconnect from Notion? This will remove your API token.',
							'notion-wp'
						);
						?>
						<button
							type="submit"
							class="button button-secondary"
							onclick="return confirm(<?php echo esc_js( $disconnect_message ); ?>);"
						>
							<?php esc_html_e( 'Disconnect', 'notion-wp' ); ?>
						</button>
					</form>
				</div>

				<!-- Maintenance Tools -->
				<div class="card" style="margin-top: 20px; max-width: 800px;">
					<h2><?php esc_html_e( 'Maintenance Tools', 'notion-wp' ); ?></h2>

					<p>
						<?php esc_html_e( 'Use these tools to troubleshoot issues with the plugin.', 'notion-wp' ); ?>
					</p>

					<h3 style="margin-top: 20px;"><?php esc_html_e( 'Flush Rewrite Rules', 'notion-wp' ); ?></h3>
					<p class="description">
						<?php
						esc_html_e(
							// phpcs:ignore Generic.Files.LineLength.MaxExceeded
							'If /notion/{slug} URLs are not working correctly, click this button to flush and regenerate WordPress rewrite rules.',
							'notion-wp'
						);
						?>
					</p>

					<form
						method="post"
						action="<?php echo esc_url( admin_url( 'admin-post.php' ) ); ?>"
						style="margin-top: 10px;"
					>
						<input type="hidden" name="action" value="notion_sync_flush_rewrites">
						<?php wp_nonce_field( 'notion_sync_flush_rewrites', 'notion_sync_flush_rewrites_nonce' ); ?>

						<button type="submit" class="button button-secondary">
							<?php esc_html_e( 'Flush Rewrite Rules', 'notion-wp' ); ?>
						</button>
					</form>
				</div>

			<?php else : ?>

				<!-- Pages Tab Content -->

				<!-- Notion Pages List Table -->
				<?php if ( null !== $list_table ) : ?>
				<div class="card" style="margin-top: 20px;">
					<h2><?php esc_html_e( 'Notion Pages', 'notion-wp' ); ?></h2>

					<p>
						<?php
						esc_html_e(
							'Select pages to sync to WordPress. Pages will be created as draft posts.',
							'notion-wp'
						);
						?>
					</p>

					<!-- Admin notice container for AJAX messages -->
					<div id="notion-sync-dashboard"></div>
					<div id="notion-sync-messages" style="margin-top: 15px;"></div>

					<form id="notion-pages-form" method="post" style="margin-top: 15px;">
						<?php wp_nonce_field( 'bulk-pages' ); ?>
						<?php $list_table->display(); ?>
					</form>

					<p class="description" style="margin-top: 15px;">
						<?php
						printf(
							esc_html(
								/* translators: %d: number of pages accessible to integration */
								_n(
									'Showing %d page. To access more pages, share them with your integration in Notion.',
									'Showing %d pages. To access more pages, share them with your integration in Notion.',
									count( $list_table->items ),
									'notion-wp'
								)
							),
							count( $list_table->items )
						);
						?>
					</p>
				</div>
			<?php else : ?>
				<div class="card" style="margin-top: 20px;">
					<h2><?php esc_html_e( 'No Pages Found', 'notion-wp' ); ?></h2>

					<p>
						<?php esc_html_e( 'No pages are currently accessible by this integration.', 'notion-wp' ); ?>
					</p>

					<p>
						<?php esc_html_e( 'To grant access to your Notion pages:', 'notion-wp' ); ?>
					</p>

					<ol style="margin-left: 20px; line-height: 1.8;">
						<li><?php esc_html_e( 'Open a page in Notion', 'notion-wp' ); ?></li>
						<li><?php esc_html_e( 'Click the "..." menu in the top right', 'notion-wp' ); ?></li>
						<li><?php esc_html_e( 'Select "Add connections"', 'notion-wp' ); ?></li>
						<li><?php esc_html_e( 'Choose your integration from the list', 'notion-wp' ); ?></li>
					</ol>
				</div>
			<?php endif; ?>

		<?php endif; ?>

	<?php endif; ?>

	</div>
</div>

<style>
/* Minimal inline styles for better presentation */
.notion-sync-settings .card {
	background: #fff;
	border: 1px solid #c3c4c7;
	border-radius: 4px;
	padding: 20px;
	box-shadow: 0 1px 1px rgba(0,0,0,.04);
}

/* Connection card has limited width for better form UX */
.notion-sync-settings .connection-card {
	max-width: 800px;
}

/* Pages list table uses full width for better data visibility */
.notion-sync-settings .card:not(.connection-card) {
	max-width: none;
}

.notion-sync-settings .card h2 {
	margin-top: 0;
	font-size: 18px;
	border-bottom: 1px solid #e0e0e0;
	padding-bottom: 10px;
	margin-bottom: 15px;
}

/* Ensure WP_List_Table uses available width */
.notion-sync-settings .wp-list-table {
	max-width: 100%;
}

/* Improve table spacing and readability */
.notion-sync-settings .wp-list-table th,
.notion-sync-settings .wp-list-table td {
	padding: 12px 10px;
}

.notion-sync-settings .wp-list-table thead th {
	font-weight: 600;
	background: #f9fafb;
}

/* Column width optimization */
.notion-sync-settings .wp-list-table .column-cb {
	width: 2.5%;
}

.notion-sync-settings .wp-list-table .column-title {
	width: 30%;
}

.notion-sync-settings .wp-list-table .column-type {
	width: 12%;
}

.notion-sync-settings .wp-list-table .column-notion_id {
	width: 12%;
}

.notion-sync-settings .wp-list-table .column-sync_status {
	width: 12%;
}

.notion-sync-settings .wp-list-table .column-wp_post {
	width: 12%;
}

.notion-sync-settings .wp-list-table .column-last_synced {
	width: 14%;
}

/* Better row hover state */
.notion-sync-settings .wp-list-table tbody tr:hover {
	background-color: #f9fafb;
}

@media screen and (max-width: 782px) {
	.notion-sync-settings .connection-card {
		max-width: 100% !important;
	}

	.notion-sync-settings .form-table th,
	.notion-sync-settings .form-table td {
		display: block;
		width: 100% !important;
		padding: 10px 0 !important;
	}

	.notion-sync-settings input[type="password"] {
		width: 100% !important;
		max-width: 100% !important;
	}
}
</style><|MERGE_RESOLUTION|>--- conflicted
+++ resolved
@@ -79,15 +79,9 @@
 
 						?>
 					</li>
-					<li>
-						<?php esc_html_e( 'Copy the "Internal Integration Token" (starts with "secret_").', 'notion-wp' ); ?>
-					</li>
-					<li>
-						<?php esc_html_e( 'Paste the token below and click "Connect to Notion".', 'notion-wp' ); ?>
-					</li>
-					<li>
-						<?php esc_html_e( 'Share your Notion pages with the integration to grant access.', 'notion-wp' ); ?>
-					</li>
+					<li><?php esc_html_e( 'Copy the "Internal Integration Token" (starts with "secret_").', 'notion-wp' ); ?></li>
+					<li><?php esc_html_e( 'Paste the token below and click "Connect to Notion".', 'notion-wp' ); ?></li>
+					<li><?php esc_html_e( 'Share your Notion pages with the integration to grant access.', 'notion-wp' ); ?></li>
 				</ol>
 
 				<form method="post" action="<?php echo esc_url( admin_url( 'admin-post.php' ) ); ?>" style="margin-top: 20px;">
@@ -114,12 +108,7 @@
 										autocomplete="off"
 									>
 									<p class="description">
-										<?php
-										esc_html_e(
-											'Your Notion Internal Integration Token. Starts with "secret_".',
-											'notion-wp'
-										);
-										?>
+										<?php esc_html_e( 'Your Notion Internal Integration Token. Starts with "secret_".', 'notion-wp' ); ?>
 									</p>
 								</td>
 							</tr>
@@ -137,26 +126,20 @@
 		<?php else : ?>
 
 			<!-- Tab Navigation -->
-			<?php
-			$pages_url      = add_query_arg( 'tab', 'pages', admin_url( 'admin.php?page=notion-sync' ) );
-			$databases_url  = add_query_arg( 'tab', 'databases', admin_url( 'admin.php?page=notion-sync' ) );
-			$navigation_url = add_query_arg( 'tab', 'navigation', admin_url( 'admin.php?page=notion-sync' ) );
-			$settings_url   = add_query_arg( 'tab', 'settings', admin_url( 'admin.php?page=notion-sync' ) );
-			?>
 			<h2 class="nav-tab-wrapper">
-				<a href="<?php echo esc_url( $pages_url ); ?>"
+				<a href="<?php echo esc_url( add_query_arg( 'tab', 'pages', admin_url( 'admin.php?page=notion-sync' ) ) ); ?>"
 					class="nav-tab <?php echo 'pages' === $current_tab ? 'nav-tab-active' : ''; ?>">
 					<?php esc_html_e( 'Pages', 'notion-wp' ); ?>
 				</a>
-				<a href="<?php echo esc_url( $databases_url ); ?>"
+				<a href="<?php echo esc_url( add_query_arg( 'tab', 'databases', admin_url( 'admin.php?page=notion-sync' ) ) ); ?>"
 					class="nav-tab <?php echo 'databases' === $current_tab ? 'nav-tab-active' : ''; ?>">
 					<?php esc_html_e( 'Databases', 'notion-wp' ); ?>
 				</a>
-				<a href="<?php echo esc_url( $navigation_url ); ?>"
+				<a href="<?php echo esc_url( add_query_arg( 'tab', 'navigation', admin_url( 'admin.php?page=notion-sync' ) ) ); ?>"
 					class="nav-tab <?php echo 'navigation' === $current_tab ? 'nav-tab-active' : ''; ?>">
 					<?php esc_html_e( 'Navigation', 'notion-wp' ); ?>
 				</a>
-				<a href="<?php echo esc_url( $settings_url ); ?>"
+				<a href="<?php echo esc_url( add_query_arg( 'tab', 'settings', admin_url( 'admin.php?page=notion-sync' ) ) ); ?>"
 					class="nav-tab <?php echo 'settings' === $current_tab ? 'nav-tab-active' : ''; ?>">
 					<?php esc_html_e( 'Settings', 'notion-wp' ); ?>
 				</a>
@@ -178,12 +161,7 @@
 					<div class="card" style="margin-top: 20px;">
 						<h2><?php esc_html_e( 'No Databases Found', 'notion-wp' ); ?></h2>
 						<p>
-							<?php
-							esc_html_e(
-								'No databases are currently accessible by this integration.',
-								'notion-wp'
-							);
-							?>
+							<?php esc_html_e( 'No databases are currently accessible by this integration.', 'notion-wp' ); ?>
 						</p>
 						<p>
 							<?php esc_html_e( 'To grant access to your Notion databases:', 'notion-wp' ); ?>
@@ -225,7 +203,6 @@
 							<li>
 								<?php
 								esc_html_e(
-									// phpcs:ignore Generic.Files.LineLength.MaxExceeded
 									'Switch to a theme that supports navigation menus (most modern WordPress themes do)',
 									'notion-wp'
 								);
@@ -233,20 +210,10 @@
 							</li>
 							<li>
 								<?php
-								/* translators: %s: URL to WordPress theme customization docs */
-								$menu_docs_message = __(
-									// phpcs:ignore Generic.Files.LineLength.MaxExceeded
-									'Add menu support to your current theme by following <a href="%s" target="_blank" rel="noopener noreferrer">WordPress theme customization documentation</a>',
-									'notion-wp'
-								);
 								printf(
 									wp_kses(
-<<<<<<< HEAD
-										$menu_docs_message,
-=======
 										/* translators: %s: URL to WordPress theme customization docs */
 										__( 'Add menu support to your current theme by following <a href="%s" target="_blank" rel="noopener noreferrer">WordPress theme customization documentation</a>', 'notion-wp' ), // phpcs:ignore Generic.Files.LineLength.MaxExceeded
->>>>>>> 8c3770da
 										array(
 											'a' => array(
 												'href'   => array(),
@@ -294,8 +261,8 @@
 					<p>
 						<?php
 						esc_html_e(
-							// phpcs:ignore Generic.Files.LineLength.MaxExceeded
-							'Configure how Notion page hierarchies are synchronized to WordPress navigation menus. When enabled, the plugin will automatically create and maintain a WordPress menu based on your Notion page structure.',
+							'Configure how Notion page hierarchies are synchronized to WordPress navigation menus. ' .
+							'When enabled, the plugin will automatically create and maintain a WordPress menu based on your Notion page structure.',
 							'notion-wp'
 						);
 						?>
@@ -321,23 +288,14 @@
 													value="1"
 													<?php checked( get_option( 'notion_sync_menu_enabled', true ) ); ?>
 												>
-												<?php
-												esc_html_e(
-													'Automatically sync Notion page hierarchy to WordPress menu',
-													'notion-wp'
-												);
-												?>
+												<?php esc_html_e( 'Automatically sync Notion page hierarchy to WordPress menu', 'notion-wp' ); ?>
 											</label>
 											<p class="description">
 												<?php
 												esc_html_e(
 													// phpcs:ignore Generic.Files.LineLength.MaxExceeded
-<<<<<<< HEAD
-													'When enabled, the plugin will create and maintain a WordPress navigation menu that mirrors your Notion page structure. Parent-child relationships in Notion will be preserved as menu items and sub-items.',
-=======
 													'When enabled, the plugin will create and maintain a WordPress navigation menu that mirrors your Notion page structure. ' .
 													'Parent-child relationships in Notion will be preserved as menu items and sub-items.',
->>>>>>> 8c3770da
 													'notion-wp'
 												);
 												?>
@@ -425,7 +383,6 @@
 							<p>
 								<?php
 								esc_html_e(
-									// phpcs:ignore Generic.Files.LineLength.MaxExceeded
 									'Menu sync is currently disabled. Enable it in the settings above to use manual sync.',
 									'notion-wp'
 								);
@@ -454,14 +411,8 @@
 						<tbody>
 							<?php if ( ! empty( $workspace_info['workspace_name'] ) ) : ?>
 								<tr>
-									<th scope="row">
-										<?php esc_html_e( 'Workspace', 'notion-wp' ); ?>
-									</th>
-									<td>
-										<strong>
-											<?php echo esc_html( $workspace_info['workspace_name'] ); ?>
-										</strong>
-									</td>
+									<th scope="row"><?php esc_html_e( 'Workspace', 'notion-wp' ); ?></th>
+									<td><strong><?php echo esc_html( $workspace_info['workspace_name'] ); ?></strong></td>
 								</tr>
 							<?php endif; ?>
 
@@ -485,16 +436,16 @@
 						<input type="hidden" name="action" value="notion_sync_disconnect">
 						<?php wp_nonce_field( 'notion_sync_disconnect', 'notion_sync_disconnect_nonce' ); ?>
 
-						<?php
-						$disconnect_message = __(
-							'Are you sure you want to disconnect from Notion? This will remove your API token.',
-							'notion-wp'
-						);
-						?>
 						<button
 							type="submit"
 							class="button button-secondary"
-							onclick="return confirm(<?php echo esc_js( $disconnect_message ); ?>);"
+						onclick="return confirm(
+							<?php
+							echo esc_js(
+								__( 'Are you sure you want to disconnect from Notion? This will remove your API token.', 'notion-wp' )
+							);
+							?>
+						);"
 						>
 							<?php esc_html_e( 'Disconnect', 'notion-wp' ); ?>
 						</button>
@@ -513,18 +464,14 @@
 					<p class="description">
 						<?php
 						esc_html_e(
-							// phpcs:ignore Generic.Files.LineLength.MaxExceeded
-							'If /notion/{slug} URLs are not working correctly, click this button to flush and regenerate WordPress rewrite rules.',
+							'If /notion/{slug} URLs are not working correctly, ' .
+							'click this button to flush and regenerate WordPress rewrite rules.',
 							'notion-wp'
 						);
 						?>
 					</p>
 
-					<form
-						method="post"
-						action="<?php echo esc_url( admin_url( 'admin-post.php' ) ); ?>"
-						style="margin-top: 10px;"
-					>
+					<form method="post" action="<?php echo esc_url( admin_url( 'admin-post.php' ) ); ?>" style="margin-top: 10px;">
 						<input type="hidden" name="action" value="notion_sync_flush_rewrites">
 						<?php wp_nonce_field( 'notion_sync_flush_rewrites', 'notion_sync_flush_rewrites_nonce' ); ?>
 
@@ -544,12 +491,7 @@
 					<h2><?php esc_html_e( 'Notion Pages', 'notion-wp' ); ?></h2>
 
 					<p>
-						<?php
-						esc_html_e(
-							'Select pages to sync to WordPress. Pages will be created as draft posts.',
-							'notion-wp'
-						);
-						?>
+						<?php esc_html_e( 'Select pages to sync to WordPress. Pages will be created as draft posts.', 'notion-wp' ); ?>
 					</p>
 
 					<!-- Admin notice container for AJAX messages -->

--- conflicted
+++ resolved
@@ -63,13 +63,6 @@
 
 		// If we found text content, output it as a paragraph with a warning comment.
 		if ( ! empty( $text_content ) ) {
-<<<<<<< HEAD
-			$comment_start = sprintf( '<!-- Unsupported Notion block type: %s -->', esc_html( $type ) );
-			$comment_end   = sprintf( '<!-- End unsupported block: %s -->', esc_html( $type ) );
-			$paragraph     = sprintf(
-				"<!-- wp:paragraph -->\n<p class=\"notion-unsupported-block\">%s</p>\n<!-- /wp:paragraph -->",
-				wp_kses_post( $text_content )
-=======
 			$paragraph_html = sprintf(
 				'<!-- wp:paragraph --><p class="notion-unsupported-block">%s</p><!-- /wp:paragraph -->',
 				wp_kses_post( $text_content )
@@ -79,10 +72,7 @@
 				esc_html( $type ),
 				$paragraph_html,
 				esc_html( $type )
->>>>>>> 8c3770da
 			);
-
-			return sprintf( "%s\n%s\n%s\n\n", $comment_start, $paragraph, $comment_end );
 		}
 
 		// If no text content, just output a warning comment.

--- conflicted
+++ resolved
@@ -60,31 +60,17 @@
 		// The BlockConverter will add nested children content,
 		// and we'll close the details element after children.
 		// For now, we create a self-contained toggle.
-<<<<<<< HEAD
-		$details = sprintf(
-			'<details class="notion-toggle %s">' . "\n" .
-			"\t" . '<summary>%s</summary>' . "\n" .
-			"\t" . '<div class="notion-toggle-content">' . "\n" .
-			"\t\t" . '<!-- Children will be inserted here by BlockConverter -->' . "\n" .
-			"\t" . '</div>' . "\n" .
-=======
 		$details_html = sprintf(
 			'<details class="notion-toggle %s"><summary>%s</summary>' .
 			'<div class="notion-toggle-content"><!-- Children will be inserted here by BlockConverter --></div>' .
->>>>>>> 8c3770da
 			'</details>',
 			esc_attr( $color_class ),
 			wp_kses_post( $title )
 		);
-<<<<<<< HEAD
-
-		return sprintf( "<!-- wp:html -->\n%s\n<!-- /wp:html -->\n\n", $details );
-=======
 		return sprintf(
 			"<!-- wp:html -->\n%s\n<!-- /wp:html -->\n\n",
 			$details_html
 		);
->>>>>>> 8c3770da
 	}
 
 	/**

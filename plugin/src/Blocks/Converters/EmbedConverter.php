<?php
/**
 * Embed Block Converter
 *
 * Converts Notion embed blocks to WordPress embed blocks.
 *
 * @package NotionSync
 * @since 1.0.0
 */

namespace NotionSync\Blocks\Converters;

use NotionSync\Blocks\BlockConverterInterface;

/**
 * Converts Notion embed blocks to WordPress oEmbed blocks
 *
 * Handles various embed types including video, bookmark, pdf, and generic embeds.
 * Uses WordPress's built-in oEmbed support where possible.
 *
 * @since 1.0.0
 */
class EmbedConverter implements BlockConverterInterface {

	/**
	 * Check if this converter supports the given block type
	 *
	 * @param array $notion_block The Notion block data.
	 * @return bool True if this converter handles this block type.
	 */
	public function supports( array $notion_block ): bool {
		$type = $notion_block['type'] ?? '';
		return in_array(
			$type,
			array( 'embed', 'video', 'bookmark', 'pdf', 'link_preview' ),
			true
		);
	}

	/**
	 * Convert Notion embed block to WordPress embed block
	 *
	 * @param array $notion_block The Notion block data.
	 * @return string Gutenberg embed block HTML.
	 */
	public function convert( array $notion_block ): string {
		$type       = $notion_block['type'] ?? '';
		$block_data = $notion_block[ $type ] ?? array();
		$url        = $block_data['url'] ?? '';

		if ( empty( $url ) ) {
			return '';
		}

		// Handle bookmark and PDF types specially (not oEmbed).
		if ( in_array( $type, array( 'bookmark', 'pdf' ), true ) ) {
			return $this->convert_link_preview( $url, $type );
		}

		// Determine embed provider from URL.
		$provider = $this->detect_provider( $url );

		// Handle different embed types.
		switch ( $provider ) {
			case 'youtube':
			case 'vimeo':
			case 'twitter':
			case 'instagram':
			case 'spotify':
			case 'soundcloud':
				return $this->convert_oembed( $url, $provider );

			default:
				return $this->convert_generic_embed( $url );
		}
	}

	/**
	 * Convert to WordPress oEmbed block
	 *
	 * @param string $url      Embed URL.
	 * @param string $provider Provider name.
	 * @return string WordPress embed block HTML.
	 */
	private function convert_oembed( string $url, string $provider ): string {
		// Use WordPress core embed block for oEmbed providers.
		$block_attrs = sprintf(
			'{"url":"%s","type":"video","providerNameSlug":"%s","responsive":true,' .
			'"className":"wp-embed-aspect-16-9 wp-has-aspect-ratio"}',
			esc_url( $url ),
			esc_attr( $provider )
		);
<<<<<<< HEAD

		$figure_classes = sprintf(
			'wp-block-embed is-type-video is-provider-%s wp-block-embed-%s ' .
			'wp-embed-aspect-16-9 wp-has-aspect-ratio',
			esc_attr( $provider ),
			esc_attr( $provider )
		);

		return sprintf(
			"<!-- wp:embed %s -->\n<figure class=\"%s\"><div class=\"wp-block-embed__wrapper\">\n%s\n" .
			"</div></figure>\n<!-- /wp:embed -->\n\n",
			$block_attrs,
			$figure_classes,
=======
		$figure_class = sprintf(
			'wp-block-embed is-type-video is-provider-%s wp-block-embed-%s wp-embed-aspect-16-9 wp-has-aspect-ratio',
			esc_attr( $provider ),
			esc_attr( $provider )
		);
		return sprintf(
			"<!-- wp:embed %s -->\n<figure class=\"%s\"><div class=\"wp-block-embed__wrapper\">\n%s\n</div></figure>\n<!-- /wp:embed -->\n\n",
			$block_attrs,
			$figure_class,
>>>>>>> 8c3770da
			esc_url( $url )
		);
	}

	/**
	 * Convert bookmark/link preview to HTML
	 *
	 * @param string $url  URL to preview.
	 * @param string $type Block type (bookmark, pdf, etc).
	 * @return string HTML for link preview.
	 */
	private function convert_link_preview( string $url, string $type ): string {
<<<<<<< HEAD
		$title = esc_html( $this->get_url_title( $url ) );
		$html  = sprintf(
			'<div class="notion-bookmark">' . "\n" .
			"\t" . '<a href="%s" target="_blank" rel="noopener noreferrer" class="notion-bookmark-link">' . "\n" .
			"\t\t" . '<div class="notion-bookmark-title">%s</div>' . "\n" .
			"\t\t" . '<div class="notion-bookmark-url">%s</div>' . "\n" .
			"\t" . '</a>' . "\n" .
			'</div>',
			esc_url( $url ),
			$title,
			esc_html( $url )
		);

		return sprintf( "<!-- wp:html -->\n%s\n<!-- /wp:html -->\n\n", $html );
=======
		$link_html = sprintf(
			'<a href="%s" target="_blank" rel="noopener noreferrer" class="notion-bookmark-link">',
			esc_url( $url )
		);
		$bookmark_html = sprintf(
			'<div class="notion-bookmark">%s<div class="notion-bookmark-title">%s</div>' .
			'<div class="notion-bookmark-url">%s</div></a></div>',
			$link_html,
			esc_html( $this->get_url_title( $url ) ),
			esc_html( $url )
		);
		return sprintf(
			"<!-- wp:html -->\n%s\n<!-- /wp:html -->\n\n",
			$bookmark_html
		);
>>>>>>> 8c3770da
	}

	/**
	 * Convert generic embed to HTML
	 *
	 * @param string $url Embed URL.
	 * @return string HTML for generic embed.
	 */
	private function convert_generic_embed( string $url ): string {
		// Validate URL scheme to prevent XSS (only allow http/https).
		$scheme = wp_parse_url( $url, PHP_URL_SCHEME );
		if ( ! in_array( strtolower( $scheme ), array( 'http', 'https' ), true ) ) {
			// Return a safe fallback for invalid schemes (javascript:, data:, etc).
			return sprintf(
				"<!-- wp:paragraph -->\n<p><em>Invalid embed URL (unsupported scheme)</em></p>\n<!-- /wp:paragraph -->\n\n"
			);
		}

		// For unknown providers, output iframe with sandbox for security.
		// sandbox="allow-scripts allow-same-origin" allows typical embed functionality
		// while preventing top-level navigation and other dangerous behaviors.
		$iframe = sprintf(
			'<iframe src="%s" width="100%%" height="500" frameborder="0" ' .
			'allowfullscreen sandbox="allow-scripts allow-same-origin allow-presentation"></iframe>',
			esc_url( $url )
		);
<<<<<<< HEAD

=======
>>>>>>> 8c3770da
		return sprintf(
			"<!-- wp:html -->\n<div class=\"notion-embed\">\n\t%s\n</div>\n<!-- /wp:html -->\n\n",
			$iframe
		);
	}

	/**
	 * Detect embed provider from URL
	 *
	 * @param string $url Embed URL.
	 * @return string Provider name.
	 */
	private function detect_provider( string $url ): string {
		$host = wp_parse_url( $url, PHP_URL_HOST );

		if ( ! $host ) {
			return 'generic';
		}

		$host = strtolower( $host );

		// Remove www. prefix.
		$host = preg_replace( '/^www\./', '', $host );

		$providers = array(
			'youtube.com'    => 'youtube',
			'youtu.be'       => 'youtube',
			'vimeo.com'      => 'vimeo',
			'twitter.com'    => 'twitter',
			'x.com'          => 'twitter',
			'instagram.com'  => 'instagram',
			'spotify.com'    => 'spotify',
			'soundcloud.com' => 'soundcloud',
		);

		foreach ( $providers as $domain => $provider ) {
			if ( str_contains( $host, $domain ) ) {
				return $provider;
			}
		}

		return 'generic';
	}

	/**
	 * Get title from URL
	 *
	 * Extracts a readable title from the URL.
	 *
	 * @param string $url URL to extract title from.
	 * @return string Title extracted from URL.
	 */
	private function get_url_title( string $url ): string {
		$path = wp_parse_url( $url, PHP_URL_PATH );
		$host = wp_parse_url( $url, PHP_URL_HOST );

		if ( $path && '/' !== $path ) {
			// Get last path segment.
			$segments = explode( '/', trim( $path, '/' ) );
			$title    = end( $segments );
			// Remove file extension.
			$title = preg_replace( '/\.[^.]+$/', '', $title );
			// Replace dashes and underscores with spaces.
			$title = str_replace( array( '-', '_' ), ' ', $title );
			return ucwords( $title );
		}

		return $host ?? 'Link';
	}
}<|MERGE_RESOLUTION|>--- conflicted
+++ resolved
@@ -90,21 +90,6 @@
 			esc_url( $url ),
 			esc_attr( $provider )
 		);
-<<<<<<< HEAD
-
-		$figure_classes = sprintf(
-			'wp-block-embed is-type-video is-provider-%s wp-block-embed-%s ' .
-			'wp-embed-aspect-16-9 wp-has-aspect-ratio',
-			esc_attr( $provider ),
-			esc_attr( $provider )
-		);
-
-		return sprintf(
-			"<!-- wp:embed %s -->\n<figure class=\"%s\"><div class=\"wp-block-embed__wrapper\">\n%s\n" .
-			"</div></figure>\n<!-- /wp:embed -->\n\n",
-			$block_attrs,
-			$figure_classes,
-=======
 		$figure_class = sprintf(
 			'wp-block-embed is-type-video is-provider-%s wp-block-embed-%s wp-embed-aspect-16-9 wp-has-aspect-ratio',
 			esc_attr( $provider ),
@@ -114,7 +99,6 @@
 			"<!-- wp:embed %s -->\n<figure class=\"%s\"><div class=\"wp-block-embed__wrapper\">\n%s\n</div></figure>\n<!-- /wp:embed -->\n\n",
 			$block_attrs,
 			$figure_class,
->>>>>>> 8c3770da
 			esc_url( $url )
 		);
 	}
@@ -127,22 +111,6 @@
 	 * @return string HTML for link preview.
 	 */
 	private function convert_link_preview( string $url, string $type ): string {
-<<<<<<< HEAD
-		$title = esc_html( $this->get_url_title( $url ) );
-		$html  = sprintf(
-			'<div class="notion-bookmark">' . "\n" .
-			"\t" . '<a href="%s" target="_blank" rel="noopener noreferrer" class="notion-bookmark-link">' . "\n" .
-			"\t\t" . '<div class="notion-bookmark-title">%s</div>' . "\n" .
-			"\t\t" . '<div class="notion-bookmark-url">%s</div>' . "\n" .
-			"\t" . '</a>' . "\n" .
-			'</div>',
-			esc_url( $url ),
-			$title,
-			esc_html( $url )
-		);
-
-		return sprintf( "<!-- wp:html -->\n%s\n<!-- /wp:html -->\n\n", $html );
-=======
 		$link_html = sprintf(
 			'<a href="%s" target="_blank" rel="noopener noreferrer" class="notion-bookmark-link">',
 			esc_url( $url )
@@ -158,7 +126,6 @@
 			"<!-- wp:html -->\n%s\n<!-- /wp:html -->\n\n",
 			$bookmark_html
 		);
->>>>>>> 8c3770da
 	}
 
 	/**
@@ -185,10 +152,6 @@
 			'allowfullscreen sandbox="allow-scripts allow-same-origin allow-presentation"></iframe>',
 			esc_url( $url )
 		);
-<<<<<<< HEAD
-
-=======
->>>>>>> 8c3770da
 		return sprintf(
 			"<!-- wp:html -->\n<div class=\"notion-embed\">\n\t%s\n</div>\n<!-- /wp:html -->\n\n",
 			$iframe

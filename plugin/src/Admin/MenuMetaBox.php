--- conflicted
+++ resolved
@@ -89,13 +89,9 @@
 	 * @param mixed $object Not used for nav-menus screen.
 	 * @return void
 	 */
-	public function render_meta_box( $object ): void { // phpcs:ignore Generic.CodeAnalysis.UnusedFunctionParameter
+	public function render_meta_box( $object ): void {
 		// Get current menu ID.
-<<<<<<< HEAD
-		// phpcs:ignore WordPress.Security.NonceVerification.Recommended
-=======
 		// phpcs:ignore Generic.Files.LineLength.MaxExceeded,WordPress.Security.NonceVerification.Recommended
->>>>>>> 8c3770da
 		$nav_menu_selected_id = isset( $_REQUEST['menu'] ) ? (int) $_REQUEST['menu'] : 0;
 
 		if ( ! $nav_menu_selected_id ) {
@@ -132,11 +128,8 @@
 						<br>
 						<time datetime="<?php echo esc_attr( gmdate( 'c', $last_sync_time ) ); ?>">
 							<?php
-							printf(
-								/* translators: %s: human-readable time difference */
-								esc_html__( '%s ago', 'notion-wp' ),
-								esc_html( human_time_diff( $last_sync_time ) )
-							);
+							// translators: %s: human-readable time difference.
+							printf( esc_html__( '%s ago', 'notion-wp' ), esc_html( human_time_diff( $last_sync_time ) ) );
 							?>
 						</time>
 					</p>
@@ -155,13 +148,8 @@
 					printf(
 						/* translators: 1: number of synced items, 2: total number of items */
 						esc_html__( '%1$d of %2$d', 'notion-wp' ),
-<<<<<<< HEAD
-						(int) $synced_count,
-						(int) $total_items
-=======
 						absint( $synced_count ),
 						absint( $total_items )
->>>>>>> 8c3770da
 					);
 					?>
 				</p>
@@ -186,16 +174,8 @@
 				<p class="description">
 					<span class="dashicons dashicons-info" aria-hidden="true"></span>
 					<?php
-<<<<<<< HEAD
-					esc_html_e(
-						// phpcs:ignore Generic.Files.LineLength.MaxExceeded
-						'Notion-synced items show a sync icon (🔄). Toggle "Prevent Notion Updates" to preserve manual changes.',
-						'notion-wp'
-					);
-=======
 					// phpcs:ignore Generic.Files.LineLength.MaxExceeded
 					esc_html_e( 'Notion-synced items show a sync icon (🔄). Toggle "Prevent Notion Updates" to preserve manual changes.', 'notion-wp' );
->>>>>>> 8c3770da
 					?>
 				</p>
 			</div>
@@ -211,12 +191,11 @@
 	 * @since 0.2.0-dev
 	 * @param int       $item_id Menu item ID.
 	 * @param \WP_Post  $item    Menu item post object.
-	 * @param int       $depth   Menu item depth (unused but required by WordPress hook).
-	 * @param \stdClass $args    Menu item args (unused but required by WordPress hook).
+	 * @param int       $depth   Menu item depth.
+	 * @param \stdClass $args    Menu item args (WordPress passes stdClass, not array).
 	 * @return void
 	 */
 	public function add_item_fields( int $item_id, \WP_Post $item, int $depth, \stdClass $args ): void {
-		// phpcs:ignore Generic.CodeAnalysis.UnusedFunctionParameter.FoundAfterLastUsed
 		// Only show for Notion-synced items.
 		if ( ! $this->menu_item_meta->is_notion_synced( $item_id ) ) {
 			return;
@@ -297,12 +276,11 @@
 	 * @since 0.2.0-dev
 	 * @param string   $title   Menu item title.
 	 * @param \WP_Post $item    Menu item post object.
-	 * @param array    $args    Menu item args (unused but required by WordPress hook).
-	 * @param int      $depth   Menu item depth (unused but required by WordPress hook).
+	 * @param array    $args    Menu item args.
+	 * @param int      $depth   Menu item depth.
 	 * @return string Modified title with sync indicator.
 	 */
 	public function add_sync_indicator( string $title, \WP_Post $item, array $args, int $depth ): string {
-		// phpcs:ignore Generic.CodeAnalysis.UnusedFunctionParameter.FoundAfterLastUsed
 		// Only add indicator in admin menu editor.
 		if ( ! is_admin() ) {
 			return $title;
@@ -320,8 +298,7 @@
 		}
 
 		// Add sync emoji indicator.
-		$label = esc_attr__( 'Synced from Notion', 'notion-wp' );
-		return '<span class="notion-sync-icon" aria-label="' . $label . '">🔄</span> ' . $title;
+		return '<span class="notion-sync-icon" aria-label="' . esc_attr__( 'Synced from Notion', 'notion-wp' ) . '">🔄</span> ' . $title;
 	}
 
 	/**

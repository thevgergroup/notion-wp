<?php
/**
 * Hierarchy Detector
 *
 * Detects and builds hierarchical relationships between Notion pages
 * using parent information from the Notion API.
 *
 * @package NotionWP
 * @subpackage Hierarchy
 */

declare(strict_types=1);

namespace NotionWP\Hierarchy;

/**
 * Class HierarchyDetector
 *
 * Responsible for detecting parent-child relationships in Notion pages
 * and building a hierarchy map that can be used to set WordPress post parents.
 */
class HierarchyDetector {
	/**
	 * Maximum depth for hierarchy to prevent infinite recursion
	 *
	 * @var int
	 */
	private int $max_depth;

	/**
	 * Meta key for storing Notion parent page ID
	 */
	private const META_PARENT_PAGE_ID = '_notion_parent_page_id';

	/**
	 * Meta key for storing Notion page ID (used for lookups)
	 */
	private const META_NOTION_PAGE_ID = 'notion_page_id';

	/**
	 * Constructor
	 *
	 * @param int $max_depth Maximum depth for hierarchy traversal (default: 5).
	 */
	public function __construct( int $max_depth = 5 ) {
		$this->max_depth = max( 1, min( 10, $max_depth ) );
	}

	/**
	 * Initialize hierarchy detection hooks
	 *
	 * Hooks into the sync workflow to process hierarchy after each page sync.
	 *
	 * @return void
	 */
	public function init(): void {
		add_action( 'notion_sync_page_synced', array( $this, 'process_page_hierarchy' ), 10, 3 );
	}

	/**
	 * Process page hierarchy after sync
	 *
	 * Extracts parent information from page properties and updates
	 * WordPress post parent relationships.
	 *
	 * @param int    $post_id         WordPress post ID.
	 * @param string $notion_page_id  Notion page ID (with dashes).
	 * @param array  $page_properties Page properties from Notion API.
	 * @return void
	 */
	public function process_page_hierarchy( int $post_id, string $notion_page_id, array $page_properties ): void {
		// Extract parent information from page properties.
		$parent = $page_properties['parent'] ?? array();

		if ( empty( $parent['type'] ) ) {
			// No parent information available.
			return;
		}

		// Only process page parents (not database, workspace, or block parents).
		if ( 'page_id' !== $parent['type'] ) {
			return;
		}

		$parent_notion_id = $parent['page_id'] ?? '';
		if ( empty( $parent_notion_id ) ) {
			return;
		}

		// Store the parent page ID in meta for reference.
		update_post_meta( $post_id, self::META_PARENT_PAGE_ID, $parent_notion_id );

		// Find the WordPress post for the parent page.
		$parent_post_id = $this->find_post_by_notion_id( $parent_notion_id );

		if ( $parent_post_id ) {
			// Update WordPress post parent relationship.
			wp_update_post(
				array(
					'ID'          => $post_id,
					'post_parent' => $parent_post_id,
				)
			);

			/**
			 * Fires after a page hierarchy relationship has been updated.
			 *
			 * @since 0.2.0-dev
			 *
			 * @param int    $post_id         Child post ID.
			 * @param int    $parent_post_id  Parent post ID.
			 * @param string $notion_page_id  Child Notion page ID.
			 * @param string $parent_notion_id Parent Notion page ID.
			 */
<<<<<<< HEAD
			do_action( 'notion_wp_hierarchy_updated', $post_id, $parent_post_id, $notion_page_id, $parent_notion_id );
=======
			do_action(
				'notion_wp_hierarchy_updated',
				$post_id,
				$parent_post_id,
				$notion_page_id,
				$parent_notion_id
			);
>>>>>>> 8c3770da
		}
	}

	/**
	 * Find WordPress post by Notion page ID
	 *
	 * @param string $notion_page_id Notion page ID (with or without dashes).
	 * @return int|null Post ID if found, null otherwise.
	 */
	private function find_post_by_notion_id( string $notion_page_id ): ?int {
		// Normalize ID by removing dashes (matches SyncManager storage format).
		$normalized_id = str_replace( '-', '', $notion_page_id );

		$posts = get_posts(
			array(
				'post_type'      => 'any',
				'posts_per_page' => 1,
				'post_status'    => 'any',
				'fields'         => 'ids',
				'meta_query'     => array( // phpcs:ignore WordPress.DB.SlowDBQuery.slow_db_query_meta_query
					array(
						'key'     => self::META_NOTION_PAGE_ID,
						'value'   => $normalized_id,
						'compare' => '=',
					),
				),
			)
		);

		return ! empty( $posts ) ? $posts[0] : null;
	}

	/**
	 * Get child pages for a given Notion page ID
	 *
	 * Queries WordPress for posts that have this page as their parent.
	 * Searches for both normalized (no dashes) and original (with dashes) formats
	 * to handle legacy data and API variations.
	 *
	 * @param string $page_id Notion page ID.
	 * @return array<string> Array of child page IDs.
	 */
	public function get_child_pages( string $page_id ): array {
		$normalized_id = str_replace( '-', '', $page_id );

		// Notion IDs can be stored with or without dashes depending on source.
		// We need to check both formats: normalized (no dashes) and with dashes.
		$with_dashes = strlen( $page_id ) === 32 ?
			substr( $page_id, 0, 8 ) . '-' .
			substr( $page_id, 8, 4 ) . '-' .
			substr( $page_id, 12, 4 ) . '-' .
			substr( $page_id, 16, 4 ) . '-' .
			substr( $page_id, 20 ) :
			$page_id;

		$children = get_posts(
			array(
				'post_type'      => 'any',
				'posts_per_page' => -1,
				'post_status'    => 'any',
				'fields'         => 'ids',
				'meta_query'     => array( // phpcs:ignore WordPress.DB.SlowDBQuery.slow_db_query_meta_query
					'relation' => 'OR',
					array(
						'key'     => self::META_PARENT_PAGE_ID,
						'value'   => $normalized_id,
						'compare' => '=',
					),
					array(
						'key'     => self::META_PARENT_PAGE_ID,
						'value'   => $with_dashes,
						'compare' => '=',
					),
				),
			)
		);

		// Get Notion page IDs for each child.
		$child_page_ids = array();
		foreach ( $children as $child_post_id ) {
			$child_notion_id = get_post_meta( $child_post_id, self::META_NOTION_PAGE_ID, true );
			if ( $child_notion_id ) {
				$child_page_ids[] = $child_notion_id;
			}
		}

		return $child_page_ids;
	}

	/**
	 * Build a hierarchy map starting from a root page
	 *
	 * Recursively traverses the page hierarchy and builds a map
	 * containing page relationships, WordPress post IDs, titles, and order.
	 *
	 * @param string $root_page_id Notion page ID to start from.
	 * @param int    $max_depth    Maximum depth to traverse (default: 5).
	 * @return array<string, array{
	 *     post_id: int,
	 *     parent_page_id: string|null,
	 *     parent_post_id: int|null,
	 *     title: string,
	 *     order: int,
	 *     children?: array
	 * }> Hierarchy map indexed by Notion page ID.
	 */
	public function build_hierarchy_map( string $root_page_id, int $max_depth = 5 ): array {
		$map = array();
		$this->build_hierarchy_map_recursive( $root_page_id, null, 0, $max_depth, $map );
		return $map;
	}

	/**
	 * Recursive helper for building hierarchy map
	 *
	 * @param string      $page_id        Current page ID.
	 * @param string|null $parent_page_id Parent page ID.
	 * @param int         $depth          Current depth.
	 * @param int         $max_depth      Maximum depth.
	 * @param array       &$map           Map array (passed by reference).
	 * @return void
	 */
	private function build_hierarchy_map_recursive( string $page_id, ?string $parent_page_id, int $depth, int $max_depth, array &$map ): void {
		if ( $depth >= $max_depth ) {
			return;
		}

		$post_id = $this->find_post_by_notion_id( $page_id );
		if ( ! $post_id ) {
			return;
		}

		$post = get_post( $post_id );
		if ( ! $post ) {
			return;
		}

		$parent_post_id = null;
		if ( $parent_page_id ) {
			$parent_post_id = $this->find_post_by_notion_id( $parent_page_id );
		}

		$map[ $page_id ] = array(
			'post_id'         => $post_id,
			'parent_page_id'  => $parent_page_id,
			'parent_post_id'  => $parent_post_id,
			'title'           => $post->post_title,
			'order'           => $post->menu_order,
			'children'        => array(),
		);

		// Recursively process children.
		$children = $this->get_child_pages( $page_id );
		foreach ( $children as $child_page_id ) {
			$this->build_hierarchy_map_recursive( $child_page_id, $page_id, $depth + 1, $max_depth, $map );
			$map[ $page_id ]['children'][] = $child_page_id;
		}
	}

	/**
	 * Get the maximum depth setting
	 *
	 * @return int Maximum depth.
	 */
	public function get_max_depth(): int {
		return $this->max_depth;
	}
}<|MERGE_RESOLUTION|>--- conflicted
+++ resolved
@@ -112,9 +112,6 @@
 			 * @param string $notion_page_id  Child Notion page ID.
 			 * @param string $parent_notion_id Parent Notion page ID.
 			 */
-<<<<<<< HEAD
-			do_action( 'notion_wp_hierarchy_updated', $post_id, $parent_post_id, $notion_page_id, $parent_notion_id );
-=======
 			do_action(
 				'notion_wp_hierarchy_updated',
 				$post_id,
@@ -122,7 +119,6 @@
 				$notion_page_id,
 				$parent_notion_id
 			);
->>>>>>> 8c3770da
 		}
 	}
 

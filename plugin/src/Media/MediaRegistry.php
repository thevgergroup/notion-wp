--- conflicted
+++ resolved
@@ -149,13 +149,9 @@
 
 		$table_name = self::get_table_name();
 
-<<<<<<< HEAD
-=======
 		// phpcs:disable WordPress.DB.PreparedSQL.InterpolatedNotPrepared
->>>>>>> 8c3770da
 		$attachment_id = $wpdb->get_var(
 			$wpdb->prepare(
-				// phpcs:ignore WordPress.DB.PreparedSQL.InterpolatedNotPrepared -- Table name is safe.
 				"SELECT attachment_id FROM {$table_name} WHERE notion_identifier = %s LIMIT 1",
 				$notion_identifier
 			)
@@ -181,13 +177,9 @@
 
 		$table_name = self::get_table_name();
 
-<<<<<<< HEAD
-=======
 		// phpcs:disable WordPress.DB.PreparedSQL.InterpolatedNotPrepared
->>>>>>> 8c3770da
 		$count = $wpdb->get_var(
 			$wpdb->prepare(
-				// phpcs:ignore WordPress.DB.PreparedSQL.InterpolatedNotPrepared -- Table name is safe.
 				"SELECT COUNT(*) FROM {$table_name} WHERE notion_identifier = %s LIMIT 1",
 				$notion_identifier
 			)
@@ -208,13 +200,9 @@
 
 		$table_name = self::get_table_name();
 
-<<<<<<< HEAD
-=======
 		// phpcs:disable WordPress.DB.PreparedSQL.InterpolatedNotPrepared
->>>>>>> 8c3770da
 		$status = $wpdb->get_var(
 			$wpdb->prepare(
-				// phpcs:ignore WordPress.DB.PreparedSQL.InterpolatedNotPrepared -- Table name is safe.
 				"SELECT status FROM {$table_name} WHERE notion_identifier = %s LIMIT 1",
 				$notion_identifier
 			)
@@ -252,13 +240,9 @@
 
 		$table_name = self::get_table_name();
 
-<<<<<<< HEAD
-=======
 		// phpcs:disable WordPress.DB.PreparedSQL.InterpolatedNotPrepared
->>>>>>> 8c3770da
 		$notion_url = $wpdb->get_var(
 			$wpdb->prepare(
-				// phpcs:ignore WordPress.DB.PreparedSQL.InterpolatedNotPrepared -- Table name is safe.
 				"SELECT notion_file_url FROM {$table_name} WHERE notion_identifier = %s LIMIT 1",
 				$notion_identifier
 			)
@@ -359,13 +343,9 @@
 
 		$table_name = self::get_table_name();
 
-<<<<<<< HEAD
-=======
 		// phpcs:disable WordPress.DB.PreparedSQL.InterpolatedNotPrepared
->>>>>>> 8c3770da
 		$results = $wpdb->get_col(
 			$wpdb->prepare(
-				// phpcs:ignore WordPress.DB.PreparedSQL.InterpolatedNotPrepared -- Table name is safe.
 				"SELECT notion_identifier FROM {$table_name} WHERE attachment_id = %d",
 				$attachment_id
 			)

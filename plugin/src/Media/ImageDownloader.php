<?php
/**
 * Image Downloader
 *
 * Downloads images from Notion's S3 URLs with retry logic and validation.
 *
 * @package NotionSync\Media
 * @since 0.3.0
 */

namespace NotionSync\Media;

use NotionSync\Utils\SyncLogger;

/**
 * Class ImageDownloader
 *
 * Handles downloading images from Notion's time-limited S3 URLs.
 * Includes retry logic, validation, and security checks.
 *
 * @since 0.3.0
 */
class ImageDownloader {

	/**
	 * Maximum number of download retry attempts.
	 *
	 * @var int
	 */
	private const MAX_RETRIES = 3;

	/**
	 * Download timeout in seconds.
	 *
	 * @var int
	 */
	private const TIMEOUT_SECONDS = 30;

	/**
	 * Maximum file size in bytes (10MB).
	 *
	 * @var int
	 */
	private const MAX_FILE_SIZE = 10485760;

	/**
	 * Allowed MIME types for images.
	 *
	 * @var array
	 */
	private const ALLOWED_MIME_TYPES = array(
		'image/jpeg',
		'image/jpg',
		'image/png',
		'image/gif',
		'image/webp',
		'image/svg+xml',
		'image/bmp',
	);

	/**
	 * Unsupported MIME types that should be linked instead of downloaded.
	 *
	 * @var array
	 */
	private const UNSUPPORTED_MIME_TYPES = array(
		'image/tiff',
		'image/tif',
	);

	/**
	 * Temporary directory for downloads.
	 *
	 * @var string
	 */
	private string $temp_dir;

	/**
	 * Constructor.
	 *
	 * @param string|null $temp_dir Optional custom temporary directory.
	 */
	public function __construct( ?string $temp_dir = null ) {
		$this->temp_dir = $temp_dir ?? sys_get_temp_dir();
	}

	/**
	 * Check content-type of URL without downloading (HEAD request).
	 *
	 * Saves bandwidth by checking if file is supported before downloading.
	 *
	 * @since 0.4.0
	 *
	 * @param string $url URL to check.
	 * @return array {
	 *     Content type information.
	 *
	 *     @type string|null $content_type  Content-Type header value.
	 *     @type bool        $is_supported  True if type is in ALLOWED_MIME_TYPES.
	 *     @type bool        $is_unsupported True if type is in UNSUPPORTED_MIME_TYPES.
	 * }
	 */
	public function check_content_type( string $url ): array {
		$response = wp_remote_head(
			$url,
			array(
				'timeout'     => 10,
				'redirection' => 5,
			)
		);

		if ( is_wp_error( $response ) ) {
			return array(
				'content_type'   => null,
				'is_supported'   => false,
				'is_unsupported' => false,
			);
		}

		$content_type = wp_remote_retrieve_header( $response, 'content-type' );

		// Remove charset if present (e.g., "image/jpeg; charset=utf-8").
		if ( $content_type && strpos( $content_type, ';' ) !== false ) {
			list( $content_type ) = explode( ';', $content_type, 2 );
			$content_type = trim( $content_type );
		}

		return array(
			'content_type'   => $content_type,
			'is_supported'   => $content_type ? in_array( $content_type, self::ALLOWED_MIME_TYPES, true ) : false,
			'is_unsupported' => $content_type ? in_array( $content_type, self::UNSUPPORTED_MIME_TYPES, true ) : false,
		);
	}

	/**
	 * Download an image from a URL.
	 *
	 * @param string $url     Image URL (typically Notion S3 URL).
	 * @param array  $options {
	 *     Optional download options.
	 *
	 *     @type string      $filename        Custom filename (optional).
	 *     @type bool        $validate        Whether to validate MIME type (default: true).
	 *     @type bool        $force           Force download even for external URLs (default: false).
	 *     @type string|null $notion_page_id  Notion page ID for logging (optional).
	 *     @type int|null    $wp_post_id      WordPress post ID for logging (optional).
	 * }
	 * @return array {
	 *     Download result.
	 *
	 *     @type string      $file_path     Path to downloaded file (or null if unsupported).
	 *     @type string      $filename      Original or generated filename.
	 *     @type string      $mime_type     Detected MIME type.
	 *     @type int         $file_size     File size in bytes (or 0 if unsupported).
	 *     @type string      $source_url    Original URL.
	 *     @type bool        $unsupported   True if file type is unsupported.
	 *     @type string|null $linked_url    URL to use for linking (for unsupported types).
	 * }
<<<<<<< HEAD
	 * @throws \Exception If invalid URL provided or download fails.
=======
	 * @throws \Exception If download fails after all retries or invalid URL provided.
>>>>>>> 8c3770da
	 */
	public function download( string $url, array $options = array() ): array {
		$validate = $options['validate'] ?? true;
		$force    = $options['force'] ?? false;

		// Validate URL security (SSRF protection).
		$this->validate_url_security( $url );

		// Check if URL should be downloaded (unless forced).
		if ( ! $force && ! $this->should_download( $url ) ) {
			// phpcs:ignore WordPress.Security.EscapeOutput.ExceptionNotEscaped -- Internal error message for debugging.
			throw new \Exception( 'URL should not be downloaded (external URL): ' . $url );
		}

		// Attempt download with retries.
		$last_exception = null;
		for ( $attempt = 1; $attempt <= self::MAX_RETRIES; $attempt++ ) {
			try {
				return $this->attempt_download( $url, $options );
			} catch ( \Exception $e ) {
				$last_exception = $e;

				// Log retry attempt.
				error_log(
					sprintf(
						'ImageDownloader: Attempt %d/%d failed for %s: %s',
						$attempt,
						self::MAX_RETRIES,
						$url,
						$e->getMessage()
					)
				);

				// Wait before retry (exponential backoff).
				if ( $attempt < self::MAX_RETRIES ) {
					$wait_seconds = pow( 2, $attempt - 1 ); // 1s, 2s, 4s.
					sleep( $wait_seconds );
				}
			}
		}

		// All retries failed.
		// phpcs:disable WordPress.Security.EscapeOutput.ExceptionNotEscaped
		throw new \Exception(
			sprintf(
				'Failed to download image after %d attempts: %s',
				self::MAX_RETRIES,
				$last_exception->getMessage()
			),
			0,
			$last_exception
		);
		// phpcs:enable WordPress.Security.EscapeOutput.ExceptionNotEscaped
	}

	/**
	 * Validate URL for security vulnerabilities (SSRF protection).
	 *
	 * Prevents Server-Side Request Forgery attacks by blocking:
	 * - Internal/private IP ranges
	 * - Non-HTTP/HTTPS protocols
	 * - URLs that fail WordPress security validation
	 *
	 * @since 0.4.0
	 *
	 * @param string $url URL to validate.
	 * @return void
	 * @throws \InvalidArgumentException If URL is invalid or potentially dangerous.
	 */
	private function validate_url_security( string $url ): void {
		// 1. Basic format validation.
		if ( ! filter_var( $url, FILTER_VALIDATE_URL ) ) {
			// phpcs:ignore WordPress.Security.EscapeOutput.ExceptionNotEscaped -- Internal error message for debugging.
			throw new \InvalidArgumentException( 'Invalid URL format: ' . $url );
		}

		// 2. Only allow HTTP/HTTPS.
		$parsed = wp_parse_url( $url );
		if ( ! isset( $parsed['scheme'] ) || ! in_array( $parsed['scheme'], array( 'http', 'https' ), true ) ) {
			throw new \InvalidArgumentException( 'Only HTTP/HTTPS protocols allowed' );
		}

		// 3. Block internal/private IP ranges.
		if ( isset( $parsed['host'] ) ) {
			$ip = gethostbyname( $parsed['host'] );

			if ( filter_var( $ip, FILTER_VALIDATE_IP, FILTER_FLAG_NO_PRIV_RANGE | FILTER_FLAG_NO_RES_RANGE ) === false ) {
				throw new \InvalidArgumentException( 'Access to internal/private IPs not allowed' );
			}
		}

		// 4. WordPress validation.
		if ( ! wp_http_validate_url( $url ) ) {
			throw new \InvalidArgumentException( 'URL failed WordPress security validation' );
		}
	}

	/**
	 * Attempt a single download.
	 *
	 * @param string $url     Image URL.
	 * @param array  $options Download options.
	 * @return array Download result.
	 * @throws \Exception If download fails.
	 */
	private function attempt_download( string $url, array $options ): array {
		// Generate temporary filename.
		$temp_filename = $options['filename'] ?? $this->generate_filename( $url );
		$temp_path     = $this->temp_dir . '/' . $temp_filename;

		// Download using WordPress HTTP API.
		$response = wp_remote_get(
			$url,
			array(
				'timeout'  => self::TIMEOUT_SECONDS,
				'stream'   => true,
				'filename' => $temp_path,
			)
		);

		// Check for HTTP errors.
		if ( is_wp_error( $response ) ) {
			// phpcs:ignore WordPress.Security.EscapeOutput.ExceptionNotEscaped -- Internal error message for debugging.
			throw new \Exception( 'HTTP request failed: ' . $response->get_error_message() );
		}

		$response_code = wp_remote_retrieve_response_code( $response );
		if ( 200 !== $response_code ) {
			// phpcs:ignore WordPress.Security.EscapeOutput.ExceptionNotEscaped -- Internal error message for debugging.
			throw new \Exception( 'HTTP request returned status code: ' . $response_code );
		}

		// Verify file was created.
		if ( ! file_exists( $temp_path ) ) {
			// phpcs:ignore WordPress.Security.EscapeOutput.ExceptionNotEscaped -- Internal error message for debugging.
			throw new \Exception( 'Downloaded file not found at: ' . $temp_path );
		}

		// Check file size.
		$file_size = filesize( $temp_path );
		if ( false === $file_size ) {
			wp_delete_file( $temp_path );
			throw new \Exception( 'Could not determine file size' );
		}

		if ( 0 === $file_size ) {
			wp_delete_file( $temp_path );
			throw new \Exception( 'Downloaded file is empty' );
		}

		if ( $file_size > self::MAX_FILE_SIZE ) {
			wp_delete_file( $temp_path );
			// phpcs:disable WordPress.Security.EscapeOutput.ExceptionNotEscaped
			throw new \Exception(
				sprintf(
					'File size (%d bytes) exceeds maximum allowed size (%d bytes)',
					$file_size,
					self::MAX_FILE_SIZE
				)
			);
			// phpcs:enable WordPress.Security.EscapeOutput.ExceptionNotEscaped
		}

		// Detect MIME type.
		$mime_type = $this->detect_mime_type( $temp_path );

		// Check if MIME type needs conversion (e.g., TIFF → PNG).
		if ( in_array( $mime_type, self::UNSUPPORTED_MIME_TYPES, true ) ) {
			// Try to convert to PNG using Imagick.
			$converted_path = $this->convert_to_png( $temp_path, $mime_type );

			if ( $converted_path ) {
				// Conversion successful - use converted file.
				error_log(
					sprintf(
						'ImageDownloader: Converted %s to PNG: %s',
						$mime_type,
						basename( $converted_path )
					)
				);

				// Clean up original file.
				wp_delete_file( $temp_path );

				// Update temp_path and mime_type to use converted file.
				$temp_path = $converted_path;
				$mime_type = 'image/png';
			} else {
				// Conversion failed - clean up and return unsupported.
				wp_delete_file( $temp_path );

				// Log the issue.
				$notion_page_id = $options['notion_page_id'] ?? null;
				$wp_post_id     = $options['wp_post_id'] ?? null;

				if ( $notion_page_id ) {
					SyncLogger::log(
						$notion_page_id,
						SyncLogger::SEVERITY_WARNING,
						SyncLogger::CATEGORY_IMAGE,
						sprintf( 'Unsupported image format (%s) could not be converted. Image will be linked to original URL.', $mime_type ),
						array(
							'url'       => $url,
							'mime_type' => $mime_type,
							'filename'  => basename( $url ),
						),
						$wp_post_id
					);
				}

				error_log(
					sprintf(
						'ImageDownloader: Failed to convert %s for URL %s - will link instead of download',
						$mime_type,
						$url
					)
				);

				// Return special result indicating unsupported type.
				return array(
					'file_path'   => null,
					'filename'    => basename( wp_parse_url( $url, PHP_URL_PATH ) ?? 'image' ),
					'mime_type'   => $mime_type,
					'file_size'   => 0,
					'source_url'  => $url,
					'unsupported' => true,
					'linked_url'  => $url,
				);
			}
		}

		// Validate MIME type if requested.
		if ( $options['validate'] ?? true ) {
			if ( ! in_array( $mime_type, self::ALLOWED_MIME_TYPES, true ) ) {
				wp_delete_file( $temp_path );
				// phpcs:ignore WordPress.Security.EscapeOutput.ExceptionNotEscaped -- Internal error message for debugging.
				throw new \Exception( 'Invalid MIME type: ' . $mime_type );
			}
		}

		return array(
			'file_path'   => $temp_path,
			'filename'    => basename( $temp_path ),
			'mime_type'   => $mime_type,
			'file_size'   => $file_size,
			'source_url'  => $url,
			'unsupported' => false,
			'linked_url'  => null,
		);
	}

	/**
	 * Determine if a URL should be downloaded.
	 *
	 * Notion S3 URLs must be downloaded (they expire).
	 * External URLs (Unsplash, Giphy) should be linked, not downloaded.
	 *
	 * @param string $url Image URL.
	 * @return bool True if should download.
	 */
	public function should_download( string $url ): bool {
		// Check if it's a Notion S3 URL (must download - expires in 1 hour).
		// Notion uses multiple S3 bucket patterns:
		// - s3.us-west-2.amazonaws.com/secure.notion-static.com (legacy).
		// - prod-files-secure.s3.us-west-2.amazonaws.com (current).
		if ( strpos( $url, 's3.us-west-2.amazonaws.com/secure.notion-static.com' ) !== false ||
			strpos( $url, 's3-us-west-2.amazonaws.com/secure.notion-static.com' ) !== false ||
			strpos( $url, 'prod-files-secure.s3.us-west-2.amazonaws.com' ) !== false ) {
			return true;
		}

		// Check if it's Unsplash (link, don't download - legal/CDN).
		if ( strpos( $url, 'images.unsplash.com' ) !== false ) {
			return false;
		}

		// Check if it's Giphy (link, don't download - TOS violation).
		if ( strpos( $url, 'giphy.com' ) !== false || strpos( $url, 'media.giphy.com' ) !== false ) {
			return false;
		}

		// Check user preference for other external URLs.
		$strategy = get_option( 'notion_sync_external_media_strategy', 'link' );

		return 'download' === $strategy;
	}

	/**
	 * Generate a unique filename for the downloaded file.
	 *
	 * @param string $url Source URL.
	 * @return string Generated filename.
	 */
	private function generate_filename( string $url ): string {
		// Try to extract filename from URL.
		$path     = wp_parse_url( $url, PHP_URL_PATH );
		$basename = $path ? basename( $path ) : '';

		// If we have a filename with extension, use it.
		if ( $basename && strpos( $basename, '.' ) !== false ) {
			// Add unique prefix to avoid collisions.
			return uniqid( 'notion_', true ) . '_' . sanitize_file_name( $basename );
		}

		// Generate filename with timestamp.
		return uniqid( 'notion_', true ) . '_' . time() . '.tmp';
	}

	/**
	 * Detect MIME type of a file.
	 *
	 * @param string $file_path Path to file.
	 * @return string MIME type.
	 */
	private function detect_mime_type( string $file_path ): string {
		// Try WordPress function first.
		$mime_type = wp_check_filetype( $file_path );
		if ( ! empty( $mime_type['type'] ) ) {
			return $mime_type['type'];
		}

		// Fallback to finfo.
		if ( function_exists( 'finfo_open' ) ) {
			$finfo     = finfo_open( FILEINFO_MIME_TYPE );
			$mime_type = finfo_file( $finfo, $file_path );
			finfo_close( $finfo );

			if ( $mime_type ) {
				return $mime_type;
			}
		}

		// Last resort: mime_content_type.
		if ( function_exists( 'mime_content_type' ) ) {
			$mime_type = mime_content_type( $file_path );
			if ( $mime_type ) {
				return $mime_type;
			}
		}

		// Unknown.
		return 'application/octet-stream';
	}

	/**
	 * Get allowed MIME types.
	 *
	 * @return array Allowed MIME types.
	 */
	public static function get_allowed_mime_types(): array {
		return self::ALLOWED_MIME_TYPES;
	}

	/**
	 * Check if a MIME type is allowed.
	 *
	 * @param string $mime_type MIME type to check.
	 * @return bool True if allowed.
	 */
	public static function is_allowed_mime_type( string $mime_type ): bool {
		return in_array( $mime_type, self::ALLOWED_MIME_TYPES, true );
	}

	/**
	 * Convert unsupported image format to PNG using Imagick.
	 *
	 * Converts formats like TIFF to PNG so they can be uploaded to WordPress.
	 *
	 * @since 0.4.0
	 *
	 * @param string $file_path Path to file to convert.
	 * @param string $mime_type MIME type of source file.
	 * @return string|null Path to converted PNG file, or null on failure.
	 */
	private function convert_to_png( string $file_path, string $mime_type ): ?string {
		// Check if Imagick extension is available.
		if ( ! extension_loaded( 'imagick' ) ) {
			error_log( 'ImageDownloader: Imagick extension not available for image conversion' );
			return null;
		}

		try {
			// Create Imagick object.
			$imagick = new \Imagick( $file_path );

			// Set format to PNG.
			$imagick->setImageFormat( 'png' );

			// Set compression quality (0-100, higher = better quality, larger file).
			$imagick->setImageCompressionQuality( 90 );

			// Generate new filename.
			$png_path = preg_replace( '/\.[^.]+$/', '.png', $file_path );

			// Write PNG file.
			$imagick->writeImage( $png_path );

			// Clean up.
			$imagick->clear();
			$imagick->destroy();

			error_log(
				sprintf(
					'ImageDownloader: Successfully converted %s to PNG (%s → %s)',
					$mime_type,
					basename( $file_path ),
					basename( $png_path )
				)
			);

			return $png_path;

		} catch ( \Exception $e ) {
			error_log(
				sprintf(
					'ImageDownloader: Failed to convert %s to PNG: %s',
					$mime_type,
					$e->getMessage()
				)
			);
			return null;
		}
	}
}<|MERGE_RESOLUTION|>--- conflicted
+++ resolved
@@ -156,11 +156,7 @@
 	 *     @type bool        $unsupported   True if file type is unsupported.
 	 *     @type string|null $linked_url    URL to use for linking (for unsupported types).
 	 * }
-<<<<<<< HEAD
-	 * @throws \Exception If invalid URL provided or download fails.
-=======
 	 * @throws \Exception If download fails after all retries or invalid URL provided.
->>>>>>> 8c3770da
 	 */
 	public function download( string $url, array $options = array() ): array {
 		$validate = $options['validate'] ?? true;
